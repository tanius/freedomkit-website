#!/usr/bin/env python
# -*- coding: utf-8 -*-

#  This file is part of the Calibre-Web (https://github.com/janeczku/calibre-web)
#    Copyright (C) 2018-2019 OzzieIsaacs, cervinko, jkrehm, bodybybuddha, ok11,
#                            andy29485, idalin, Kyosfonica, wuqi, Kennyl, lemmsh,
#                            falgh1, grunjol, csitko, ytils, xybydy, trasba, vrabe,
#                            ruben-herold, marblepebble, JackED42, SiphonSquirrel,
#                            apetresc, nanu-c, mutschler
#
#  This program is free software: you can redistribute it and/or modify
#  it under the terms of the GNU General Public License as published by
#  the Free Software Foundation, either version 3 of the License, or
#  (at your option) any later version.
#
#  This program is distributed in the hope that it will be useful,
#  but WITHOUT ANY WARRANTY; without even the implied warranty of
#  MERCHANTABILITY or FITNESS FOR A PARTICULAR PURPOSE.  See the
#  GNU General Public License for more details.
#
#  You should have received a copy of the GNU General Public License
#  along with this program. If not, see <http://www.gnu.org/licenses/>.

from cps import mimetypes, global_WorkerThread, searched_ids
from flask import render_template, request, redirect, send_from_directory, make_response, g, flash, abort, url_for
from werkzeug.exceptions import default_exceptions
import helper
from helper import common_filters, get_search_results, fill_indexpage, speaking_language, check_valid_domain, \
    order_authors
import os
from sqlalchemy.exc import IntegrityError
from flask_login import login_user, logout_user, login_required, current_user
from flask_babel import gettext as _
from werkzeug.security import generate_password_hash, check_password_hash
from werkzeug.datastructures import Headers
from babel import Locale as LC
from babel.dates import format_date
from babel.core import UnknownLocaleError
import base64
from sqlalchemy.sql.expression import text, func, true, false, not_
import json
import datetime
import isoLanguages
from pytz import __version__ as pytzVersion
from uuid import uuid4
import os.path
import sys
import re
import db
from shutil import move, copyfile
import gdriveutils
from redirect import redirect_back
from cps import lm, babel, ub, config, get_locale, language_table, app, db
from pagination import Pagination
import unidecode


feature_support = dict()
try:
    from oauth_bb import oauth_check, register_user_with_oauth, logout_oauth_user, get_oauth_status
    feature_support['oauth'] = True
except ImportError:
    feature_support['oauth'] = False
    oauth_check = {}

try:
    import ldap
    feature_support['ldap'] = True
except ImportError:
    feature_support['ldap'] = False

try:
    from goodreads.client import GoodreadsClient
    feature_support['goodreads'] = True
except ImportError:
    feature_support['goodreads'] = False

try:
    from functools import wraps
except ImportError:
    pass  # We're not using Python 3

try:
    import rarfile
    feature_support['rar'] = True
except ImportError:
    feature_support['rar'] = False

try:
    from natsort import natsorted as sort
except ImportError:
    sort = sorted # Just use regular sort then, may cause issues with badly named pages in cbz/cbr files

from flask import Blueprint

# Global variables

EXTENSIONS_AUDIO = {'mp3', 'm4a', 'm4b'}

EXTENSIONS_UPLOAD = {'txt', 'pdf', 'epub', 'mobi', 'azw', 'azw3', 'cbr', 'cbz', 'cbt', 'djvu', 'prc', 'doc', 'docx',
                      'fb2', 'html', 'rtf', 'odt', 'mp3',  'm4a', 'm4b'}


'''EXTENSIONS_READER = set(['txt', 'pdf', 'epub', 'zip', 'cbz', 'tar', 'cbt'] +
                        (['rar','cbr'] if feature_support['rar'] else []))'''


# with app.app_context():

# custom error page
def error_http(error):
    return render_template('http_error.html',
                            error_code=error.code,
                            error_name=error.name,
                            instance=config.config_calibre_web_title
                            ), error.code

# http error handling
for ex in default_exceptions:
    # new routine for all client errors, server errors stay
    if ex < 500:
        app.register_error_handler(ex, error_http)

<<<<<<< HEAD
=======
app.wsgi_app = ReverseProxied(app.wsgi_app)
cache_buster.init_cache_busting(app)

formatter = logging.Formatter(
    "[%(asctime)s] {%(pathname)s:%(lineno)d} %(levelname)s - %(message)s")
try:
    file_handler = RotatingFileHandler(config.get_config_logfile(), maxBytes=50000, backupCount=2)
except IOError:
    file_handler = RotatingFileHandler(os.path.join(config.get_main_dir, "calibre-web.log"),
                                       maxBytes=50000, backupCount=2)
    # ToDo: reset logfile value in config class
file_handler.setFormatter(formatter)
app.logger.addHandler(file_handler)
app.logger.setLevel(config.config_log_level)

app.logger.info('Starting Calibre Web...')
logging.getLogger("book_formats").addHandler(file_handler)
logging.getLogger("book_formats").setLevel(config.config_log_level)

Principal(app)
babel = Babel(app)

import uploader

lm = LoginManager(app)
lm.init_app(app)
lm.login_view = 'login'
lm.anonymous_user = ub.Anonymous
app.secret_key = os.getenv('SECRET_KEY', 'A0Zr98j/3yX R~XHH!jmN]LWX/,?RT')
db.setup_db()

try:
    with open(os.path.join(config.get_main_dir, 'cps/translations/iso639.pickle'), 'rb') as f:
        language_table = cPickle.load(f)
except cPickle.UnpicklingError as error:
    app.logger.error("Can't read file cps/translations/iso639.pickle: %s", error)
    print("Can't read file cps/translations/iso639.pickle: %s" % error)
    helper.global_WorkerThread.stop()
    sys.exit(1)

def is_gdrive_ready():
    return os.path.exists(os.path.join(config.get_main_dir, 'settings.yaml')) and \
           os.path.exists(os.path.join(config.get_main_dir, 'gdrive_credentials'))



@babel.localeselector
def get_locale():
    # if a user is logged in, use the locale from the user settings
    user = getattr(g, 'user', None)
    if user is not None and hasattr(user, "locale"):
        if user.nickname != 'Guest':   # if the account is the guest account bypass the config lang settings
            return user.locale
    translations = [str(item) for item in babel.list_translations()] + ['en']
    preferred = list()
    for x in request.accept_languages.values():
        try:
            preferred.append(str(LC.parse(x.replace('-', '_'))))
        except (UnknownLocaleError, ValueError) as e:
            app.logger.debug("Could not parse locale: %s", e)
            preferred.append('en')
    return negotiate_locale(preferred, translations)
>>>>>>> f1a65a2a


web = Blueprint('web', __name__)

# ################################### Login logic and rights management ###############################################

@lm.user_loader
def load_user(user_id):
    return ub.session.query(ub.User).filter(ub.User.id == int(user_id)).first()


@lm.header_loader
def load_user_from_header(header_val):
    if header_val.startswith('Basic '):
        header_val = header_val.replace('Basic ', '', 1)
    basic_username = basic_password = ''
    try:
        header_val = base64.b64decode(header_val).decode('utf-8')
        basic_username = header_val.split(':')[0]
        basic_password = header_val.split(':')[1]
    except TypeError:
        pass
    user = ub.session.query(ub.User).filter(func.lower(ub.User.nickname) == basic_username.lower()).first()
    if user and check_password_hash(user.password, basic_password):
        return user
    return


def login_required_if_no_ano(func):
    @wraps(func)
    def decorated_view(*args, **kwargs):
        if config.config_anonbrowse == 1:
            return func(*args, **kwargs)
        return login_required(func)(*args, **kwargs)
    return decorated_view


def remote_login_required(f):
    @wraps(f)
    def inner(*args, **kwargs):
        if config.config_remote_login:
            return f(*args, **kwargs)
        if request.is_xhr:
            data = {'status': 'error', 'message': 'Forbidden'}
            response = make_response(json.dumps(data, ensure_ascii=False))
            response.headers["Content-Type"] = "application/json; charset=utf-8"
            return response, 403
        abort(403)

    return inner


def admin_required(f):
    """
    Checks if current_user.role == 1
    """

    @wraps(f)
    def inner(*args, **kwargs):
        if current_user.role_admin():
            return f(*args, **kwargs)
        abort(403)

    return inner


def unconfigured(f):
    """
    Checks if current_user.role == 1
    """

    @wraps(f)
    def inner(*args, **kwargs):
        if not config.db_configured:
            return f(*args, **kwargs)
        abort(403)

    return inner


def download_required(f):
    @wraps(f)
    def inner(*args, **kwargs):
        if current_user.role_download():
            return f(*args, **kwargs)
        abort(403)

    return inner


def upload_required(f):
    @wraps(f)
    def inner(*args, **kwargs):
        if current_user.role_upload() or current_user.role_admin():
            return f(*args, **kwargs)
        abort(403)

    return inner


def edit_required(f):
    @wraps(f)
    def inner(*args, **kwargs):
        if current_user.role_edit() or current_user.role_admin():
            return f(*args, **kwargs)
        abort(403)

    return inner

<<<<<<< HEAD
# ################################### Helper functions ################################################################
=======

# Language and content filters for displaying in the UI
def common_filters():
    if current_user.filter_language() != "all":
        lang_filter = db.Books.languages.any(db.Languages.lang_code == current_user.filter_language())
    else:
        lang_filter = true()
    content_rating_filter = false() if current_user.mature_content else \
        db.Books.tags.any(db.Tags.name.in_(config.mature_content_tags()))
    return and_(lang_filter, ~content_rating_filter)


# Creates for all stored languages a translated speaking name in the array for the UI
def speaking_language(languages=None):
    if not languages:
        languages = db.session.query(db.Languages).all()
    for lang in languages:
        try:
            cur_l = LC.parse(lang.lang_code)
            lang.name = cur_l.get_language_name(get_locale())
        except UnknownLocaleError:
            lang.name = _(isoLanguages.get(part3=lang.lang_code).name)
    return languages

# Orders all Authors in the list according to authors sort
def order_authors(entry):
    sort_authors = entry.author_sort.split('&')
    authors_ordered = list()
    error = False
    for auth in sort_authors:
        # ToDo: How to handle not found authorname
        result = db.session.query(db.Authors).filter(db.Authors.sort == auth.lstrip().strip()).first()
        if not result:
            error = True
            break
        authors_ordered.append(result)
    if not error:
        entry.authors = authors_ordered
    return entry

# Fill indexpage with all requested data from database
def fill_indexpage(page, database, db_filter, order, *join):
    if current_user.show_detail_random():
        randm = db.session.query(db.Books).filter(common_filters())\
            .order_by(func.random()).limit(config.config_random_books)
    else:
        randm = false()
    off = int(int(config.config_books_per_page) * (page - 1))
    pagination = Pagination(page, config.config_books_per_page,
                            len(db.session.query(database)
                            .filter(db_filter).filter(common_filters()).all()))
    entries = db.session.query(database).join(*join,isouter=True).filter(db_filter)\
            .filter(common_filters()).order_by(*order).offset(off).limit(config.config_books_per_page).all()
    for book in entries:
        book = order_authors(book)
    return entries, randm, pagination


# Modifies different Database objects, first check if elements have to be added to database, than check
# if elements have to be deleted, because they are no longer used
def modify_database_object(input_elements, db_book_object, db_object, db_session, db_type):
    # passing input_elements not as a list may lead to undesired results
    if not isinstance(input_elements, list):
        raise TypeError(str(input_elements) + " should be passed as a list")

    input_elements = [x for x in input_elements if x != '']
    # we have all input element (authors, series, tags) names now
    # 1. search for elements to remove
    del_elements = []
    for c_elements in db_book_object:
        found = False
        if db_type == 'languages':
            type_elements = c_elements.lang_code
        elif db_type == 'custom':
            type_elements = c_elements.value
        else:
            type_elements = c_elements.name
        for inp_element in input_elements:
            if inp_element.lower() == type_elements.lower():
                # if inp_element == type_elements:
                found = True
                break
        # if the element was not found in the new list, add it to remove list
        if not found:
            del_elements.append(c_elements)
    # 2. search for elements that need to be added
    add_elements = []
    for inp_element in input_elements:
        found = False
        for c_elements in db_book_object:
            if db_type == 'languages':
                type_elements = c_elements.lang_code
            elif db_type == 'custom':
                type_elements = c_elements.value
            else:
                type_elements = c_elements.name
            if inp_element == type_elements:
                found = True
                break
        if not found:
            add_elements.append(inp_element)
    # if there are elements to remove, we remove them now
    if len(del_elements) > 0:
        for del_element in del_elements:
            db_book_object.remove(del_element)
            if len(del_element.books) == 0:
                db_session.delete(del_element)
    # if there are elements to add, we add them now!
    if len(add_elements) > 0:
        if db_type == 'languages':
            db_filter = db_object.lang_code
        elif db_type == 'custom':
            db_filter = db_object.value
        else:
            db_filter = db_object.name
        for add_element in add_elements:
            # check if a element with that name exists
            db_element = db_session.query(db_object).filter(db_filter == add_element).first()
            # if no element is found add it
            # if new_element is None:
            if db_type == 'author':
                new_element = db_object(add_element, helper.get_sorted_author(add_element.replace('|', ',')), "")
            elif db_type == 'series':
                new_element = db_object(add_element, add_element)
            elif db_type == 'custom':
                new_element = db_object(value=add_element)
            elif db_type == 'publisher':
                new_element = db_object(add_element, None)
            else:  # db_type should be tag or language
                new_element = db_object(add_element)
            if db_element is None:
                db_session.add(new_element)
                db_book_object.append(new_element)
            else:
                if db_type == 'custom':
                    if db_element.value != add_element:
                        new_element.value = add_element
                        # new_element = db_element
                elif db_type == 'languages':
                    if db_element.lang_code != add_element:
                        db_element.lang_code = add_element
                        # new_element = db_element
                elif db_type == 'series':
                    if db_element.name != add_element:
                        db_element.name = add_element # = add_element # new_element = db_object(add_element, add_element)
                        db_element.sort = add_element
                        # new_element = db_element
                elif db_type == 'author':
                    if db_element.name != add_element:
                        db_element.name = add_element
                        db_element.sort = add_element.replace('|', ',')
                        # new_element = db_element
                elif db_type == 'publisher':
                    if db_element.name != add_element:
                        db_element.name = add_element
                        db_element.sort = None
                        # new_element = db_element
                elif db_element.name != add_element:
                    db_element.name = add_element
                    # new_element = db_element
                # add element to book
                db_book_object.append(db_element)


# read search results from calibre-database and return it (function is used for feed and simple search
def get_search_results(term):
    db.session.connection().connection.connection.create_function("lower", 1, db.lcase)
    q = list()
    authorterms = re.split("[, ]+", term)
    for authorterm in authorterms:
        q.append(db.Books.authors.any(db.func.lower(db.Authors.name).ilike("%" + authorterm + "%")))

    db.Books.authors.any(db.func.lower(db.Authors.name).ilike("%" + term + "%"))

    return db.session.query(db.Books).filter(common_filters()).filter(
        db.or_(db.Books.tags.any(db.func.lower(db.Tags.name).ilike("%" + term + "%")),
               db.Books.series.any(db.func.lower(db.Series.name).ilike("%" + term + "%")),
               db.Books.authors.any(and_(*q)),
               db.Books.publishers.any(db.func.lower(db.Publishers.name).ilike("%" + term + "%")),
               db.func.lower(db.Books.title).ilike("%" + term + "%")
               )).all()


def feed_search(term):
    if term:
        term = term.strip().lower()
        entries = get_search_results( term)
        entriescount = len(entries) if len(entries) > 0 else 1
        pagination = Pagination(1, entriescount, entriescount)
        return render_xml_template('feed.xml', searchterm=term, entries=entries, pagination=pagination)
    else:
        return render_xml_template('feed.xml', searchterm="")


def render_xml_template(*args, **kwargs):
    #ToDo: return time in current timezone similar to %z
    currtime = datetime.datetime.now().strftime("%Y-%m-%dT%H:%M:%S+00:00")
    xml = render_template(current_time=currtime, *args, **kwargs)
    response = make_response(xml)
    response.headers["Content-Type"] = "application/atom+xml; charset=utf-8"
    return response
>>>>>>> f1a65a2a


# Returns the template for rendering and includes the instance name
def render_title_template(*args, **kwargs):
    sidebar=ub.get_sidebar_config(kwargs)
    return render_template(instance=config.config_calibre_web_title, sidebar=sidebar, accept=EXTENSIONS_UPLOAD,
                           *args, **kwargs)


@web.before_app_request
def before_request():
    g.user = current_user
    g.allow_registration = config.config_public_reg
    g.allow_upload = config.config_uploading
    g.current_theme = config.config_theme
    g.config_authors_max = config.config_authors_max
    g.public_shelfes = ub.session.query(ub.Shelf).filter(ub.Shelf.is_public == 1).order_by(ub.Shelf.name).all()
<<<<<<< HEAD
    if not config.db_configured and request.endpoint not in ('admin.basic_configuration', 'login') and '/static/' not in request.path:
        return redirect(url_for('admin.basic_configuration'))
=======
    if not config.db_configured and request.endpoint not in ('basic_configuration', 'login') and '/static/' not in request.path:
        return redirect(url_for('basic_configuration'))


# Routing functions

@app.route("/opds/")
@app.route("/opds")
@requires_basic_auth_if_no_ano
def feed_index():
    return render_xml_template('index.xml')


@app.route("/opds/osd")
@requires_basic_auth_if_no_ano
def feed_osd():
    return render_xml_template('osd.xml', lang='en-EN')


@app.route("/opds/search/", defaults={'query': ""})
@app.route("/opds/search/<query>")
@requires_basic_auth_if_no_ano
def feed_cc_search(query):
    return feed_search(query.strip())


@app.route("/opds/search", methods=["GET"])
@requires_basic_auth_if_no_ano
def feed_normal_search():
    return feed_search(request.args.get("query").strip())


@app.route("/opds/new")
@requires_basic_auth_if_no_ano
def feed_new():
    off = request.args.get("offset") or 0
    entries, __, pagination = fill_indexpage((int(off) / (int(config.config_books_per_page)) + 1),
                                                 db.Books, True, [db.Books.timestamp.desc()])
    return render_xml_template('feed.xml', entries=entries, pagination=pagination)


@app.route("/opds/discover")
@requires_basic_auth_if_no_ano
def feed_discover():
    entries = db.session.query(db.Books).filter(common_filters()).order_by(func.random())\
        .limit(config.config_books_per_page)
    pagination = Pagination(1, config.config_books_per_page, int(config.config_books_per_page))
    return render_xml_template('feed.xml', entries=entries, pagination=pagination)

>>>>>>> f1a65a2a



# ################################### data provider functions #########################################################

@web.route("/ajax/emailstat")
@login_required
def get_email_status_json():
    tasks = global_WorkerThread.get_taskstatus()
    answer = helper.render_task_status(tasks)
    js = json.dumps(answer, default=helper.json_serial)
    response = make_response(js)
    response.headers["Content-Type"] = "application/json; charset=utf-8"
    return response


@web.route("/ajax/bookmark/<int:book_id>/<book_format>", methods=['POST'])
@login_required
def bookmark(book_id, book_format):
    bookmark_key = request.form["bookmark"]
    ub.session.query(ub.Bookmark).filter(ub.and_(ub.Bookmark.user_id == int(current_user.id),
                                                 ub.Bookmark.book_id == book_id,
                                                 ub.Bookmark.format == book_format)).delete()
    if not bookmark_key:
        ub.session.commit()
        return "", 204

    lbookmark = ub.Bookmark(user_id=current_user.id,
                            book_id=book_id,
                            format=book_format,
                            bookmark_key=bookmark_key)
    ub.session.merge(lbookmark)
    ub.session.commit()
    return "", 201


@web.route("/ajax/toggleread/<int:book_id>", methods=['POST'])
@login_required
def toggle_read(book_id):
    if not config.config_read_column:
        book = ub.session.query(ub.ReadBook).filter(ub.and_(ub.ReadBook.user_id == int(current_user.id),
                                                                   ub.ReadBook.book_id == book_id)).first()
        if book:
            book.is_read = not book.is_read
        else:
            readBook = ub.ReadBook()
            readBook.user_id = int(current_user.id)
            readBook.book_id = book_id
            readBook.is_read = True
            book = readBook
        ub.session.merge(book)
        ub.session.commit()
    else:
        try:
            db.session.connection().connection.connection.create_function("title_sort", 1, db.title_sort)
            book = db.session.query(db.Books).filter(db.Books.id == book_id).filter(common_filters()).first()
            read_status = getattr(book, 'custom_column_' + str(config.config_read_column))
            if len(read_status):
                read_status[0].value = not read_status[0].value
                db.session.commit()
            else:
                cc_class = db.cc_classes[config.config_read_column]
                new_cc = cc_class(value=1, book=book_id)
                db.session.add(new_cc)
                db.session.commit()
        except KeyError:
            app.logger.error(
                    u"Custom Column No.%d is not exisiting in calibre database" % config.config_read_column)
    return ""

'''
@web.route("/ajax/getcomic/<int:book_id>/<book_format>/<int:page>")
@login_required
def get_comic_book(book_id, book_format, page):
    book = db.session.query(db.Books).filter(db.Books.id == book_id).first()
    if not book:
        return "", 204
    else:
        for bookformat in book.data:
            if bookformat.format.lower() == book_format.lower():
                cbr_file = os.path.join(config.config_calibre_dir, book.path, bookformat.name) + "." + book_format
                if book_format in ("cbr", "rar"):
                    if feature_support['rar'] == True:
                        rarfile.UNRAR_TOOL = config.config_rarfile_location
                        try:
                            rf = rarfile.RarFile(cbr_file)
                            names = sort(rf.namelist())
                            extract = lambda page: rf.read(names[page])
                        except:
                            # rarfile not valid
                            app.logger.error('Unrar binary not found, or unable to decompress file ' + cbr_file)
                            return "", 204
                    else:
                        app.logger.info('Unrar is not supported please install python rarfile extension')
                        # no support means return nothing
                        return "", 204
                elif book_format in ("cbz", "zip"):
                    zf = zipfile.ZipFile(cbr_file)
                    names=sort(zf.namelist())
                    extract = lambda page: zf.read(names[page])
                elif book_format in ("cbt", "tar"):
                    tf = tarfile.TarFile(cbr_file)
                    names=sort(tf.getnames())
                    extract = lambda page: tf.extractfile(names[page]).read()
                else:
                    app.logger.error('unsupported comic format')
                    return "", 204

                if sys.version_info.major >= 3:
                    b64 = codecs.encode(extract(page), 'base64').decode()
                else:
                    b64 = extract(page).encode('base64')
                ext = names[page].rpartition('.')[-1]
                if ext not in ('png', 'gif', 'jpg', 'jpeg'):
                    ext = 'png'
                extractedfile="data:image/" + ext + ";base64," + b64
                fileData={"name": names[page], "page":page, "last":len(names)-1, "content": extractedfile}
                return make_response(json.dumps(fileData))
        return "", 204
'''

# ################################### Typeahead ##################################################################

def get_typeahead(database, query, replace=('','')):
    entries = db.session.query(database).filter(database.name.ilike("%" + query + "%")).all()
    json_dumps = json.dumps([dict(name=r.name.replace(*replace)) for r in entries])
    return json_dumps


@web.route("/get_authors_json")
@login_required_if_no_ano
def get_authors_json():
    if request.method == "GET":
<<<<<<< HEAD
        return get_typeahead(db.Authors, request.args.get('q'), ('|', ','))
=======
        query = request.args.get('q')
        db.session.connection().connection.connection.create_function("lower", 1, db.lcase)
        entries = db.session.query(db.Authors).filter(db.func.lower(db.Authors.name).ilike("%" + query + "%")).all()
        json_dumps = json.dumps([dict(name=r.name.replace('|',',')) for r in entries])
        return json_dumps
>>>>>>> f1a65a2a


@web.route("/get_publishers_json")
@login_required_if_no_ano
def get_publishers_json():
    if request.method == "GET":
<<<<<<< HEAD
        return get_typeahead(db.Publishers, request.args.get('q'), ('|', ','))
=======
        query = request.args.get('q')
        db.session.connection().connection.connection.create_function("lower", 1, db.lcase)
        entries = db.session.query(db.Publishers).filter(db.func.lower(db.Publishers.name).ilike("%" + query + "%")).all()
        json_dumps = json.dumps([dict(name=r.name.replace('|',',')) for r in entries])
        return json_dumps
>>>>>>> f1a65a2a


@web.route("/get_tags_json")
@login_required_if_no_ano
def get_tags_json():
    if request.method == "GET":
<<<<<<< HEAD
        return get_typeahead(db.Tags, request.args.get('q'))


@web.route("/get_series_json")
@login_required_if_no_ano
def get_series_json():
    if request.method == "GET":
        return get_typeahead(db.Series, request.args.get('q'))
=======
        query = request.args.get('q')
        db.session.connection().connection.connection.create_function("lower", 1, db.lcase)
        entries = db.session.query(db.Tags).filter(db.func.lower(db.Tags.name).ilike("%" + query + "%")).all()
        json_dumps = json.dumps([dict(name=r.name) for r in entries])
        return json_dumps
>>>>>>> f1a65a2a


@web.route("/get_languages_json", methods=['GET', 'POST'])
@login_required_if_no_ano
def get_languages_json():
    if request.method == "GET":
        query = request.args.get('q').lower()
        languages = language_table[get_locale()]
        entries_start = [s for key, s in languages.items() if s.lower().startswith(query.lower())]
        if len(entries_start) < 5:
            entries = [s for key, s in languages.items() if query in s.lower()]
            entries_start.extend(entries[0:(5-len(entries_start))])
            entries_start = list(set(entries_start))
        json_dumps = json.dumps([dict(name=r) for r in entries_start[0:5]])
        return json_dumps


<<<<<<< HEAD
@web.route("/get_matching_tags", methods=['GET', 'POST'])
=======
@app.route("/get_series_json", methods=['GET', 'POST'])
@login_required_if_no_ano
def get_series_json():
    if request.method == "GET":
        query = request.args.get('q')
        db.session.connection().connection.connection.create_function("lower", 1, db.lcase)
        entries = db.session.query(db.Series).filter(db.func.lower(db.Series.name).ilike("%" + query + "%")).all()
        # entries = db.session.execute("select name from series where name like '%" + query + "%'")
        json_dumps = json.dumps([dict(name=r.name) for r in entries])
        return json_dumps


@app.route("/get_matching_tags", methods=['GET', 'POST'])
>>>>>>> f1a65a2a
@login_required_if_no_ano
def get_matching_tags():
    tag_dict = {'tags': []}
    if request.method == "GET":
        q = db.session.query(db.Books)
        db.session.connection().connection.connection.create_function("lower", 1, db.lcase)
        author_input = request.args.get('author_name')
        title_input = request.args.get('book_title')
        include_tag_inputs = request.args.getlist('include_tag')
        exclude_tag_inputs = request.args.getlist('exclude_tag')
        q = q.filter(db.Books.authors.any(db.func.lower(db.Authors.name).ilike("%" + author_input + "%")),
                     db.func.lower(db.Books.title).ilike("%" + title_input + "%"))
        if len(include_tag_inputs) > 0:
            for tag in include_tag_inputs:
                q = q.filter(db.Books.tags.any(db.Tags.id == tag))
        if len(exclude_tag_inputs) > 0:
            for tag in exclude_tag_inputs:
                q = q.filter(not_(db.Books.tags.any(db.Tags.id == tag)))
        for book in q:
            for tag in book.tags:
                if tag.id not in tag_dict['tags']:
                    tag_dict['tags'].append(tag.id)
    json_dumps = json.dumps(tag_dict)
    return json_dumps


# ################################### View Books list ##################################################################

@web.route("/", defaults={'page': 1})
@web.route('/page/<int:page>')
@login_required_if_no_ano
def index(page):
    entries, random, pagination = fill_indexpage(page, db.Books, True, [db.Books.timestamp.desc()])
    return render_title_template('index.html', random=random, entries=entries, pagination=pagination,
                                 title=_(u"Recently Added Books"), page="root")


@web.route('/<data>/<sort>', defaults={'page': 1, 'book_id': 1})
@web.route('/<data>/<sort>/<int:book_id>', defaults={'page': 1})
@web.route('/<data>/<sort>/<int:book_id>/<int:page>')
@login_required_if_no_ano
def books_list(data, sort, book_id, page):
    order = [db.Books.timestamp.desc()]
    if sort == 'pubnew':
        order = [db.Books.pubdate.desc()]
    if sort == 'pubold':
        order = [db.Books.pubdate]
    if sort == 'abc':
        order = [db.Books.sort]
    if sort == 'zyx':
        order = [db.Books.sort.desc()]
    if sort == 'new':
        order = [db.Books.timestamp.desc()]
    if sort == 'old':
        order = [db.Books.timestamp]

    if data == "rated":
        if current_user.check_visibility(ub.SIDEBAR_BEST_RATED):
            entries, random, pagination = fill_indexpage(page, db.Books, db.Books.ratings.any(db.Ratings.rating > 9),
                                                         order)
            return render_title_template('index.html', random=random, entries=entries, pagination=pagination,
                                         title=_(u"Best rated books"), page="rated")
        else:
            abort(404)
    elif data == "discover":
        if current_user.check_visibility(ub.SIDEBAR_RANDOM):
            entries, __, pagination = fill_indexpage(page, db.Books, True, [func.randomblob(2)])
            pagination = Pagination(1, config.config_books_per_page, config.config_books_per_page)
            return render_title_template('discover.html', entries=entries, pagination=pagination,
                                         title=_(u"Random Books"), page="discover")
        else:
            abort(404)
    elif data == "unread":
        return render_read_books(page, False, order=order)
    elif data == "read":
        return render_read_books(page, True, order=order)
    elif data == "hot":
        return render_hot_books(page)
    elif data == "author":
        return render_author_books(page, book_id, order)
    else:
        entries, random, pagination = fill_indexpage(page, db.Books, True, order)
        return render_title_template('index.html', random=random, entries=entries, pagination=pagination,
                                 title=_(u"Books"), page="newest")


def render_hot_books(page):
    if current_user.check_visibility(ub.SIDEBAR_HOT):
        if current_user.show_detail_random():
            random = db.session.query(db.Books).filter(common_filters()) \
                .order_by(func.random()).limit(config.config_random_books)
        else:
            random = false()
        off = int(int(config.config_books_per_page) * (page - 1))
        all_books = ub.session.query(ub.Downloads, ub.func.count(ub.Downloads.book_id)).order_by(
            ub.func.count(ub.Downloads.book_id).desc()).group_by(ub.Downloads.book_id)
        hot_books = all_books.offset(off).limit(config.config_books_per_page)
        entries = list()
        for book in hot_books:
            downloadBook = db.session.query(db.Books).filter(common_filters()).filter(
                db.Books.id == book.Downloads.book_id).first()
            if downloadBook:
                entries.append(downloadBook)
            else:
                ub.delete_download(book.Downloads.book_id)
                # ub.session.query(ub.Downloads).filter(book.Downloads.book_id == ub.Downloads.book_id).delete()
                # ub.session.commit()
        numBooks = entries.__len__()
        pagination = Pagination(page, config.config_books_per_page, numBooks)
        return render_title_template('index.html', random=random, entries=entries, pagination=pagination,
                                     title=_(u"Hot Books (most downloaded)"), page="hot")
    else:
        abort(404)


@web.route("/author")
@login_required_if_no_ano
def author_list():
    if current_user.check_visibility(ub.SIDEBAR_AUTHOR):
        entries = db.session.query(db.Authors, func.count('books_authors_link.book').label('count'))\
            .join(db.books_authors_link).join(db.Books).filter(common_filters())\
            .group_by(text('books_authors_link.author')).order_by(db.Authors.sort).all()
        charlist = db.session.query(func.upper(func.substr(db.Authors.sort,1,1)).label('char')) \
            .join(db.books_authors_link).join(db.Books).filter(common_filters()) \
            .group_by(func.upper(func.substr(db.Authors.sort,1,1))).all()
        for entry in entries:
            entry.Authors.name = entry.Authors.name.replace('|', ',')
        return render_title_template('list.html', entries=entries, folder='web.books_list', charlist=charlist,
                                     title=u"Author list", page="authorlist", data='author')
    else:
        abort(404)


# ToDo wrong order function
def render_author_books(page, book_id, order):
    entries, __, pagination = fill_indexpage(page, db.Books, db.Books.authors.any(db.Authors.id == book_id),
                                             [db.Series.name, db.Books.series_index, order[0]], db.books_series_link, db.Series)
    if entries is None:
        flash(_(u"Error opening eBook. File does not exist or file is not accessible:"), category="error")
        return redirect(url_for("web.index"))

    name = db.session.query(db.Authors).filter(db.Authors.id == book_id).first().name.replace('|', ',')

    author_info = None
    other_books = []
    if feature_support['goodreads'] and config.config_use_goodreads:
        try:
            gc = GoodreadsClient(config.config_goodreads_api_key, config.config_goodreads_api_secret)
            author_info = gc.find_author(author_name=name)
            other_books = helper.get_unique_other_books(entries.all(), author_info.books)
        except Exception:
            # Skip goodreads, if site is down/inaccessible
            app.logger.error('Goodreads website is down/inaccessible')

    return render_title_template('author.html', entries=entries, pagination=pagination,
                                 title=name, author=author_info, other_books=other_books, page="author")


@web.route("/publisher")
@login_required_if_no_ano
def publisher_list():
    if current_user.check_visibility(ub.SIDEBAR_PUBLISHER):
        entries = db.session.query(db.Publishers, func.count('books_publishers_link.book').label('count'))\
            .join(db.books_publishers_link).join(db.Books).filter(common_filters())\
            .group_by(text('books_publishers_link.publisher')).order_by(db.Publishers.sort).all()
        charlist = db.session.query(func.upper(func.substr(db.Publishers.name,1,1)).label('char')) \
            .join(db.books_publishers_link).join(db.Books).filter(common_filters()) \
            .group_by(func.upper(func.substr(db.Publishers.name,1,1))).all()
        return render_title_template('list.html', entries=entries, folder='web.publisher', charlist=charlist,
                                     title=_(u"Publisher list"), page="publisherlist")
    else:
        abort(404)


@web.route("/publisher/<int:book_id>", defaults={'page': 1})
@web.route('/publisher/<int:book_id>/<int:page>')
@login_required_if_no_ano
def publisher(book_id, page):
    publisher = db.session.query(db.Publishers).filter(db.Publishers.id == book_id).first()
    if publisher:
        entries, random, pagination = fill_indexpage(page, db.Books,
                                                     db.Books.publishers.any(db.Publishers.id == book_id),
                                                     [db.Books.series_index])
        return render_title_template('index.html', random=random, entries=entries, pagination=pagination,
                                     title=_(u"Publisher: %(name)s", name=publisher.name), page="publisher")
    else:
        abort(404)


@web.route("/series")
@login_required_if_no_ano
def series_list():
    if current_user.check_visibility(ub.SIDEBAR_SERIES):
        entries = db.session.query(db.Series, func.count('books_series_link.book').label('count'))\
            .join(db.books_series_link).join(db.Books).filter(common_filters())\
            .group_by(text('books_series_link.series')).order_by(db.Series.sort).all()
        charlist = db.session.query(func.upper(func.substr(db.Series.sort,1,1)).label('char')) \
            .join(db.books_series_link).join(db.Books).filter(common_filters()) \
            .group_by(func.upper(func.substr(db.Series.sort,1,1))).all()
        return render_title_template('list.html', entries=entries, folder='web.series', charlist=charlist,
                                     title=_(u"Series list"), page="serieslist")
    else:
        abort(404)


@web.route("/series/<int:book_id>/", defaults={'page': 1})
@web.route("/series/<int:book_id>/<int:page>")
@login_required_if_no_ano
def series(book_id, page):
    name = db.session.query(db.Series).filter(db.Series.id == book_id).first()
    if name:
        entries, random, pagination = fill_indexpage(page, db.Books, db.Books.series.any(db.Series.id == book_id),
                                                     [db.Books.series_index])
        return render_title_template('index.html', random=random, pagination=pagination, entries=entries,
                                     title=_(u"Series: %(serie)s", serie=name.name), page="series")
    else:
        abort(404)


@web.route("/ratings")
@login_required_if_no_ano
def ratings_list():
    if current_user.check_visibility(ub.SIDEBAR_RATING):
        entries = db.session.query(db.Ratings, func.count('books_ratings_link.book').label('count'),
                                   (db.Ratings.rating/2).label('name'))\
            .join(db.books_ratings_link).join(db.Books).filter(common_filters())\
            .group_by(text('books_ratings_link.rating')).order_by(db.Ratings.rating).all()
        return render_title_template('list.html', entries=entries, folder='web.ratings', charlist=list(),
                                     title=_(u"Ratings list"), page="ratingslist")
    else:
        abort(404)


@web.route("/ratings/<int:book_id>/", defaults={'page': 1})
@web.route("/ratings/<int:book_id>/<int:page>")
@login_required_if_no_ano
def ratings(book_id, page):
    if book_id <=5:
        name = db.session.query(db.Ratings).filter(db.Ratings.id == book_id).first()
        entries, random, pagination = fill_indexpage(page, db.Books, db.Books.ratings.any(db.Ratings.id == book_id),
                                                 [db.Books.timestamp.desc()])
        return render_title_template('index.html', random=random, pagination=pagination, entries=entries,
                                     title=_(u"Rating: %(rating)s stars", rating=int(name.rating/2)), page="ratings")
    else:
        abort(404)


@web.route("/formats")
@login_required_if_no_ano
def formats_list():
    if current_user.check_visibility(ub.SIDEBAR_FORMAT):
        entries = db.session.query(db.Data, func.count('data.book').label('count'),db.Data.format.label('format'))\
            .join(db.Books).filter(common_filters())\
            .group_by(db.Data.format).order_by(db.Data.format).all()
        return render_title_template('list.html', entries=entries, folder='web.formats', charlist=list(),
                                     title=_(u"File formats list"), page="formatslist")
    else:
        abort(404)


@web.route("/formats/<book_id>/", defaults={'page': 1})
@web.route("/formats/<book_id>/<int:page>")
@login_required_if_no_ano
def formats(book_id, page):
    name = db.session.query(db.Data).filter(db.Data.format == book_id.upper()).first()
    if name:
        entries, random, pagination = fill_indexpage(page, db.Books, db.Books.data.any(db.Data.format == book_id.upper()),
                                                 [db.Books.timestamp.desc()])
        return render_title_template('index.html', random=random, pagination=pagination, entries=entries,
                                     title=_(u"File format: %(format)s", format=name.format), page="formats")
    else:
        abort(404)


@web.route("/language")
@login_required_if_no_ano
def language_overview():
    if current_user.check_visibility(ub.SIDEBAR_LANGUAGE):
        charlist = list()
        if current_user.filter_language() == u"all":
            languages = speaking_language()
            # ToDo: generate first character list for languages
        else:
            try:
                cur_l = LC.parse(current_user.filter_language())
            except UnknownLocaleError:
                cur_l = None
            languages = db.session.query(db.Languages).filter(
                db.Languages.lang_code == current_user.filter_language()).all()
            if cur_l:
                languages[0].name = cur_l.get_language_name(get_locale())
            else:
                languages[0].name = _(isoLanguages.get(part3=languages[0].lang_code).name)
        lang_counter = db.session.query(db.books_languages_link,
                                        func.count('books_languages_link.book').label('bookcount')).group_by(
            text('books_languages_link.lang_code')).all()
        return render_title_template('languages.html', languages=languages, lang_counter=lang_counter,
                                     charlist=charlist, title=_(u"Available languages"), page="langlist")
    else:
        abort(404)


@web.route("/language/<name>", defaults={'page': 1})
@web.route('/language/<name>/page/<int:page>')
@login_required_if_no_ano
def language(name, page):
    try:
        cur_l = LC.parse(name)
        lang_name = cur_l.get_language_name(get_locale())
    except UnknownLocaleError:
        try:
            lang_name = _(isoLanguages.get(part3=name).name)
        except KeyError:
            abort(404)
    entries, random, pagination = fill_indexpage(page, db.Books, db.Books.languages.any(db.Languages.lang_code == name),
                                                 [db.Books.timestamp.desc()])
    return render_title_template('index.html', random=random, entries=entries, pagination=pagination,
                                 title=_(u"Language: %(name)s", name=lang_name), page="language")


@web.route("/category")
@login_required_if_no_ano
def category_list():
    if current_user.check_visibility(ub.SIDEBAR_CATEGORY):
        entries = db.session.query(db.Tags, func.count('books_tags_link.book').label('count'))\
            .join(db.books_tags_link).join(db.Books).order_by(db.Tags.name).filter(common_filters())\
            .group_by(text('books_tags_link.tag')).all()
        charlist = db.session.query(func.upper(func.substr(db.Tags.name,1,1)).label('char')) \
            .join(db.books_tags_link).join(db.Books).filter(common_filters()) \
            .group_by(func.upper(func.substr(db.Tags.name,1,1))).all()
        return render_title_template('list.html', entries=entries, folder='web.category', charlist=charlist,
                                     title=_(u"Category list"), page="catlist")
    else:
        abort(404)


@web.route("/category/<int:book_id>", defaults={'page': 1})
@web.route('/category/<int:book_id>/<int:page>')
@login_required_if_no_ano
def category(book_id, page):
    name = db.session.query(db.Tags).filter(db.Tags.id == book_id).first()
    if name:
        entries, random, pagination = fill_indexpage(page, db.Books, db.Books.tags.any(db.Tags.id == book_id),
                                                     (db.Series.name, db.Books.series_index),db.books_series_link,
                                                     db.Series)
        return render_title_template('index.html', random=random, entries=entries, pagination=pagination,
                                 title=_(u"Category: %(name)s", name=name.name), page="category")
    else:
        abort(404)


@web.route("/tasks")
@login_required
def get_tasks_status():
    # if current user admin, show all email, otherwise only own emails
    tasks = global_WorkerThread.get_taskstatus()
    answer = helper.render_task_status(tasks)
    return render_title_template('tasks.html', entries=answer, title=_(u"Tasks"), page="tasks")


# ################################### Search functions ################################################################

@web.route("/search", methods=["GET"])
@login_required_if_no_ano
def search():
    term = request.args.get("query").strip().lower()
    if term:
        entries = get_search_results(term)
        ids = list()
        for element in entries:
            ids.append(element.id)
        searched_ids[current_user.id] = ids
        return render_title_template('search.html', searchterm=term, entries=entries, page="search")
    else:
        return render_title_template('search.html', searchterm="", page="search")


@web.route("/advanced_search", methods=['GET'])
@login_required_if_no_ano
def advanced_search():
    # Build custom columns names
    cc = helper.get_cc_columns()
    db.session.connection().connection.connection.create_function("lower", 1, db.lcase)
    q = db.session.query(db.Books)

    include_tag_inputs = request.args.getlist('include_tag')
    exclude_tag_inputs = request.args.getlist('exclude_tag')
    include_series_inputs = request.args.getlist('include_serie')
    exclude_series_inputs = request.args.getlist('exclude_serie')
    include_languages_inputs = request.args.getlist('include_language')
    exclude_languages_inputs = request.args.getlist('exclude_language')

    author_name = request.args.get("author_name")
    book_title = request.args.get("book_title")
    publisher = request.args.get("publisher")
    pub_start = request.args.get("Publishstart")
    pub_end = request.args.get("Publishend")
    rating_low = request.args.get("ratinghigh")
    rating_high = request.args.get("ratinglow")
    description = request.args.get("comment")
    if author_name:
        author_name = author_name.strip().lower().replace(',','|')
    if book_title:
        book_title = book_title.strip().lower()
    if publisher:
        publisher = publisher.strip().lower()

    searchterm = []
    cc_present = False
    for c in cc:
        if request.args.get('custom_column_' + str(c.id)):
            searchterm.extend([(u"%s: %s" % (c.name, request.args.get('custom_column_' + str(c.id))))])
            cc_present = True

    if include_tag_inputs or exclude_tag_inputs or include_series_inputs or exclude_series_inputs or \
            include_languages_inputs or exclude_languages_inputs or author_name or book_title or \
            publisher or pub_start or pub_end or rating_low or rating_high or description or cc_present:
        searchterm = []
        searchterm.extend((author_name.replace('|', ','), book_title, publisher))
        if pub_start:
            try:
                searchterm.extend([_(u"Published after ") +
                                   format_date(datetime.datetime.strptime(pub_start,"%Y-%m-%d"),
                                               format='medium', locale=get_locale())])
            except ValueError:
                pub_start = u""
        if pub_end:
            try:
                searchterm.extend([_(u"Published before ") +
                                   format_date(datetime.datetime.strptime(pub_end,"%Y-%m-%d"),
                                               format='medium', locale=get_locale())])
            except ValueError:
                pub_start = u""
        tag_names = db.session.query(db.Tags).filter(db.Tags.id.in_(include_tag_inputs)).all()
        searchterm.extend(tag.name for tag in tag_names)
        serie_names = db.session.query(db.Series).filter(db.Series.id.in_(include_series_inputs)).all()
        searchterm.extend(serie.name for serie in serie_names)
        language_names = db.session.query(db.Languages).filter(db.Languages.id.in_(include_languages_inputs)).all()
        if language_names:
            language_names = speaking_language(language_names)
        searchterm.extend(language.name for language in language_names)
        if rating_high:
            searchterm.extend([_(u"Rating <= %(rating)s", rating=rating_high)])
        if rating_low:
            searchterm.extend([_(u"Rating >= %(rating)s", rating=rating_low)])
        # handle custom columns
        for c in cc:
            if request.args.get('custom_column_' + str(c.id)):
                searchterm.extend([(u"%s: %s" % (c.name, request.args.get('custom_column_' + str(c.id))))])
        searchterm = " + ".join(filter(None, searchterm))
        q = q.filter()
        if author_name:
            q = q.filter(db.Books.authors.any(db.func.lower(db.Authors.name).ilike("%" + author_name + "%")))
        if book_title:
            q = q.filter(db.func.lower(db.Books.title).ilike("%" + book_title + "%"))
        if pub_start:
            q = q.filter(db.Books.pubdate >= pub_start)
        if pub_end:
            q = q.filter(db.Books.pubdate <= pub_end)
        if publisher:
            q = q.filter(db.Books.publishers.any(db.func.lower(db.Publishers.name).ilike("%" + publisher + "%")))
        for tag in include_tag_inputs:
            q = q.filter(db.Books.tags.any(db.Tags.id == tag))
        for tag in exclude_tag_inputs:
            q = q.filter(not_(db.Books.tags.any(db.Tags.id == tag)))
        for serie in include_series_inputs:
            q = q.filter(db.Books.series.any(db.Series.id == serie))
        for serie in exclude_series_inputs:
            q = q.filter(not_(db.Books.series.any(db.Series.id == serie)))
        if current_user.filter_language() != "all":
            q = q.filter(db.Books.languages.any(db.Languages.lang_code == current_user.filter_language()))
        else:
            for language in include_languages_inputs:
                q = q.filter(db.Books.languages.any(db.Languages.id == language))
            for language in exclude_languages_inputs:
                q = q.filter(not_(db.Books.series.any(db.Languages.id == language)))
        if rating_high:
            rating_high = int(rating_high) * 2
            q = q.filter(db.Books.ratings.any(db.Ratings.rating <= rating_high))
        if rating_low:
            rating_low = int(rating_low) * 2
            q = q.filter(db.Books.ratings.any(db.Ratings.rating >= rating_low))
        if description:
            q = q.filter(db.Books.comments.any(db.func.lower(db.Comments.text).ilike("%" + description + "%")))

        # search custom culumns
        for c in cc:
            custom_query = request.args.get('custom_column_' + str(c.id))
            if custom_query:
                if c.datatype == 'bool':
                    getattr(db.Books, 'custom_column_1')
                    q = q.filter(getattr(db.Books, 'custom_column_'+str(c.id)).any(
                        db.cc_classes[c.id].value == (custom_query == "True")))
                elif c.datatype == 'int':
                    q = q.filter(getattr(db.Books, 'custom_column_'+str(c.id)).any(
                        db.cc_classes[c.id].value == custom_query))
                else:
                    q = q.filter(getattr(db.Books, 'custom_column_'+str(c.id)).any(
                        db.func.lower(db.cc_classes[c.id].value).ilike("%" + custom_query + "%")))
        q = q.all()
        ids = list()
        for element in q:
            ids.append(element.id)
        searched_ids[current_user.id] = ids
        return render_title_template('search.html', searchterm=searchterm,
                                     entries=q, title=_(u"search"), page="search")
    # prepare data for search-form
    tags = db.session.query(db.Tags).order_by(db.Tags.name).all()
    series = db.session.query(db.Series).order_by(db.Series.name).all()
    if current_user.filter_language() == u"all":
        languages = speaking_language()
    else:
        languages = None
    return render_title_template('search_form.html', tags=tags, languages=languages,
                                 series=series, title=_(u"search"), cc=cc, page="advsearch")


def render_read_books(page, are_read, as_xml=False, order=None):
    order = order or []
    if not config.config_read_column:
        readBooks = ub.session.query(ub.ReadBook).filter(ub.ReadBook.user_id == int(current_user.id))\
            .filter(ub.ReadBook.is_read is True).all()
        readBookIds = [x.book_id for x in readBooks]
    else:
        try:
            readBooks = db.session.query(db.cc_classes[config.config_read_column])\
                .filter(db.cc_classes[config.config_read_column].value is True).all()
            readBookIds = [x.book for x in readBooks]
        except KeyError:
            app.logger.error(u"Custom Column No.%d is not existing in calibre database" % config.config_read_column)
            readBookIds = []

    if are_read:
        db_filter = db.Books.id.in_(readBookIds)
    else:
        db_filter = ~db.Books.id.in_(readBookIds)

    entries, random, pagination = fill_indexpage(page, db.Books, db_filter, order)

    if as_xml:
        xml = render_title_template('feed.xml', entries=entries, pagination=pagination)
        response = make_response(xml)
        response.headers["Content-Type"] = "application/xml; charset=utf-8"
        return response
    else:
        if are_read:
            name = _(u'Read Books') + ' (' + str(len(readBookIds)) + ')'
            pagename = "read"
        else:
            total_books = db.session.query(func.count(db.Books.id)).scalar()
            name = _(u'Unread Books') + ' (' + str(total_books - len(readBookIds)) + ')'
            pagename = "unread"
        return render_title_template('index.html', random=random, entries=entries, pagination=pagination,
<<<<<<< HEAD
                                     title=name, page=pagename)
=======
                                title=_(name, name=name), page="read")


@app.route("/opds/readbooks/")
@requires_basic_auth_if_no_ano
def feed_read_books():
    off = request.args.get("offset") or 0
    return render_read_books(int(off) / (int(config.config_books_per_page)) + 1, True, True)


@app.route("/favicon.ico")
def favicon():
    return send_from_directory(os.path.join(os.path.dirname(__file__), "static"), "favicon.ico")

@app.route("/readbooks/", defaults={'page': 1})
@app.route("/readbooks/<int:page>")
@login_required_if_no_ano
def read_books(page):
    return render_read_books(page, True)


@app.route("/opds/unreadbooks/")
@requires_basic_auth_if_no_ano
def feed_unread_books():
    off = request.args.get("offset") or 0
    return render_read_books(int(off) / (int(config.config_books_per_page)) + 1, False, True)
>>>>>>> f1a65a2a


# ################################### Download/Send ##################################################################

@web.route("/cover/<int:book_id>")
@login_required_if_no_ano
def get_cover(book_id):
    book = db.session.query(db.Books).filter(db.Books.id == book_id).first()
    return helper.get_book_cover(book.path)


@web.route("/show/<book_id>/<book_format>")
@login_required_if_no_ano
def serve_book(book_id, book_format):
    book_format = book_format.split(".")[0]
    book = db.session.query(db.Books).filter(db.Books.id == book_id).first()
    data = db.session.query(db.Data).filter(db.Data.book == book.id).filter(db.Data.format == book_format.upper())\
        .first()
    app.logger.info('Serving book: %s', data.name)
    if config.config_use_google_drive:
        headers = Headers()
        try:
            headers["Content-Type"] = mimetypes.types_map['.' + book_format]
        except KeyError:
            headers["Content-Type"] = "application/octet-stream"
        df = gdriveutils.getFileFromEbooksFolder(book.path, data.name + "." + book_format)
        return gdriveutils.do_gdrive_download(df, headers)
    else:
        return send_from_directory(os.path.join(config.config_calibre_dir, book.path), data.name + "." + book_format)


@web.route("/download/<int:book_id>/<book_format>", defaults={'anyname': 'None'})
@web.route("/download/<int:book_id>/<book_format>/<anyname>")
@login_required_if_no_ano
@download_required
def download_link(book_id, book_format, anyname):
    return helper.get_download_link(book_id, book_format)


@web.route('/send/<int:book_id>/<book_format>/<int:convert>')
@login_required
@download_required
def send_to_kindle(book_id, book_format, convert):
    settings = ub.get_mail_settings()
    if settings.get("mail_server", "mail.example.com") == "mail.example.com":
        flash(_(u"Please configure the SMTP mail settings first..."), category="error")
    elif current_user.kindle_mail:
        result = helper.send_mail(book_id, book_format, convert, current_user.kindle_mail, config.config_calibre_dir,
                                  current_user.nickname)
        if result is None:
            flash(_(u"Book successfully queued for sending to %(kindlemail)s", kindlemail=current_user.kindle_mail),
                  category="success")
            ub.update_download(book_id, int(current_user.id))
        else:
            flash(_(u"There was an error sending this book: %(res)s", res=result), category="error")
    else:
        flash(_(u"Please configure your kindle e-mail address first..."), category="error")
    return redirect(request.environ["HTTP_REFERER"])


# ################################### Login Logout ##################################################################

@web.route('/register', methods=['GET', 'POST'])
def register():
    if not config.config_public_reg:
        abort(404)
    if current_user is not None and current_user.is_authenticated:
        return redirect(url_for('web.index'))

    if request.method == "POST":
        to_save = request.form.to_dict()
        if not to_save["nickname"] or not to_save["email"]:
            flash(_(u"Please fill out all fields!"), category="error")
            return render_title_template('register.html', title=_(u"register"), page="register")

        existing_user = ub.session.query(ub.User).filter(func.lower(ub.User.nickname) == to_save["nickname"]
                                                         .lower()).first()
        existing_email = ub.session.query(ub.User).filter(ub.User.email == to_save["email"].lower()).first()
        if not existing_user and not existing_email:
            content = ub.User()
            # content.password = generate_password_hash(to_save["password"])
            if check_valid_domain(to_save["email"]):
                content.nickname = to_save["nickname"]
                content.email = to_save["email"]
                password = helper.generate_random_password()
                content.password = generate_password_hash(password)
                content.role = config.config_default_role
                content.sidebar_view = config.config_default_show
                content.mature_content = bool(config.config_default_show & ub.MATURE_CONTENT)
                try:
                    ub.session.add(content)
                    ub.session.commit()
                    if feature_support['oauth']:
                        register_user_with_oauth(content)
                    helper.send_registration_mail(to_save["email"], to_save["nickname"], password)
                except Exception:
                    ub.session.rollback()
                    flash(_(u"An unknown error occurred. Please try again later."), category="error")
                    return render_title_template('register.html', title=_(u"register"), page="register")
            else:
                flash(_(u"Your e-mail is not allowed to register"), category="error")
                app.logger.info('Registering failed for user "' + to_save['nickname'] + '" e-mail adress: ' +
                                to_save["email"])
                return render_title_template('register.html', title=_(u"register"), page="register")
            flash(_(u"Confirmation e-mail was send to your e-mail account."), category="success")
            return redirect(url_for('web.login'))
        else:
            flash(_(u"This username or e-mail address is already in use."), category="error")
            return render_title_template('register.html', title=_(u"register"), page="register")

    if feature_support['oauth']:
        register_user_with_oauth()
    return render_title_template('register.html', config=config, title=_(u"register"), page="register")


@web.route('/login', methods=['GET', 'POST'])
def login():
    if not config.db_configured:
        return redirect(url_for('admin.basic_configuration'))
    if current_user is not None and current_user.is_authenticated:
        return redirect(url_for('web.index'))
    if request.method == "POST":
        form = request.form.to_dict()
        user = ub.session.query(ub.User).filter(func.lower(ub.User.nickname) == form['username'].strip().lower())\
            .first()
        if config.config_login_type == 1 and user:
            try:
                ub.User.try_login(form['username'], form['password'], config.config_ldap_dn,
                                  config.config_ldap_provider_url)
                login_user(user, remember=True)
                flash(_(u"You are now logged in as: '%(nickname)s'", nickname=user.nickname), category="success")
                return redirect_back(url_for("web.index"))
            except ldap.INVALID_CREDENTIALS:
                ipAdress = request.headers.get('X-Forwarded-For', request.remote_addr)
                app.logger.info('LDAP Login failed for user "' + form['username'] + '" IP-adress: ' + ipAdress)
                flash(_(u"Wrong Username or Password"), category="error")
            except ldap.SERVER_DOWN:
                app.logger.info('LDAP Login failed, LDAP Server down')
                flash(_(u"Could not login. LDAP server down, please contact your administrator"), category="error")
        else:
            if user and check_password_hash(user.password, form['password']) and user.nickname is not "Guest":
                login_user(user, remember=True)
                flash(_(u"You are now logged in as: '%(nickname)s'", nickname=user.nickname), category="success")
                return redirect_back(url_for("web.index"))
            else:
                ipAdress = request.headers.get('X-Forwarded-For', request.remote_addr)
                app.logger.info('Login failed for user "' + form['username'] + '" IP-adress: ' + ipAdress)
                flash(_(u"Wrong Username or Password"), category="error")

    # next_url = request.args.get('next')
    # if next_url is None or not is_safe_url(next_url):
    next_url = url_for('web.index')

    return render_title_template('login.html', title=_(u"login"), next_url=next_url, config=config, page="login")


@web.route('/logout')
@login_required
def logout():
    if current_user is not None and current_user.is_authenticated:
        logout_user()
        if feature_support['oauth'] and (config.config_login_type == 2 or config.config_login_type == 3):
            logout_oauth_user()
    return redirect(url_for('web.login'))


@web.route('/remote/login')
@remote_login_required
def remote_login():
    auth_token = ub.RemoteAuthToken()
    ub.session.add(auth_token)
    ub.session.commit()

    verify_url = url_for('web.verify_token', token=auth_token.auth_token, _external=true)

    return render_title_template('remote_login.html', title=_(u"login"), token=auth_token.auth_token,
                                 verify_url=verify_url, page="remotelogin")


@web.route('/verify/<token>')
@remote_login_required
@login_required
def verify_token(token):
    auth_token = ub.session.query(ub.RemoteAuthToken).filter(ub.RemoteAuthToken.auth_token == token).first()

    # Token not found
    if auth_token is None:
        flash(_(u"Token not found"), category="error")
        return redirect(url_for('web.index'))

    # Token expired
    if datetime.datetime.now() > auth_token.expiration:
        ub.session.delete(auth_token)
        ub.session.commit()

        flash(_(u"Token has expired"), category="error")
        return redirect(url_for('web.index'))

    # Update token with user information
    auth_token.user_id = current_user.id
    auth_token.verified = True
    ub.session.commit()

    flash(_(u"Success! Please return to your device"), category="success")
    return redirect(url_for('web.index'))


@web.route('/ajax/verify_token', methods=['POST'])
@remote_login_required
def token_verified():
    token = request.form['token']
    auth_token = ub.session.query(ub.RemoteAuthToken).filter(ub.RemoteAuthToken.auth_token == token).first()

    data = {}

    # Token not found
    if auth_token is None:
        data['status'] = 'error'
        data['message'] = _(u"Token not found")

    # Token expired
    elif datetime.datetime.now() > auth_token.expiration:
        ub.session.delete(auth_token)
        ub.session.commit()

        data['status'] = 'error'
        data['message'] = _(u"Token has expired")

    elif not auth_token.verified:
        data['status'] = 'not_verified'

    else:
        user = ub.session.query(ub.User).filter(ub.User.id == auth_token.user_id).first()
        login_user(user)

        ub.session.delete(auth_token)
        ub.session.commit()

        data['status'] = 'success'
        flash(_(u"you are now logged in as: '%(nickname)s'", nickname=user.nickname), category="success")

    response = make_response(json.dumps(data, ensure_ascii=False))
    response.headers["Content-Type"] = "application/json; charset=utf-8"

    return response


# ################################### Users own configuration #########################################################

@web.route("/me", methods=["GET", "POST"])
@login_required
def profile():
    # content = ub.session.query(ub.User).filter(ub.User.id == int(current_user.id)).first()
    downloads = list()
    languages = speaking_language()
    translations = babel.list_translations() + [LC('en')]
    if feature_support['oauth']:
        oauth_status = get_oauth_status()
    else:
        oauth_status = None
    for book in current_user.downloads:
        downloadBook = db.session.query(db.Books).filter(db.Books.id == book.book_id).first()
        if downloadBook:
            downloads.append(db.session.query(db.Books).filter(db.Books.id == book.book_id).first())
        else:
            ub.delete_download(book.book_id)
            # ub.session.query(ub.Downloads).filter(book.book_id == ub.Downloads.book_id).delete()
            # ub.session.commit()
    if request.method == "POST":
        to_save = request.form.to_dict()
        current_user.random_books = 0
        if current_user.role_passwd() or current_user.role_admin():
            if "password" in to_save and to_save["password"]:
                current_user.password = generate_password_hash(to_save["password"])
        if "kindle_mail" in to_save and to_save["kindle_mail"] != current_user.kindle_mail:
            current_user.kindle_mail = to_save["kindle_mail"]
        if to_save["email"] and to_save["email"] != current_user.email:
            if config.config_public_reg and not check_valid_domain(to_save["email"]):
                flash(_(u"E-mail is not from valid domain"), category="error")
                return render_title_template("user_edit.html", content=current_user, downloads=downloads,
                                             title=_(u"%(name)s's profile", name=current_user.nickname), page="me",
                                             registered_oauth=oauth_check, oauth_status=oauth_status)
            current_user.email = to_save["email"]
        if "show_random" in to_save and to_save["show_random"] == "on":
            current_user.random_books = 1
        if "default_language" in to_save:
            current_user.default_language = to_save["default_language"]
        if "locale" in to_save:
            current_user.locale = to_save["locale"]

        val = 0
        for key, _ in to_save.items():
            if key.startswith('show'):
                val += int(key[5:])
        current_user.sidebar_view = val
        if "Show_detail_random" in to_save:
            current_user.sidebar_view += ub.DETAIL_RANDOM

        current_user.mature_content = "Show_mature_content" in to_save

        try:
            ub.session.commit()
        except IntegrityError:
            ub.session.rollback()
            flash(_(u"Found an existing account for this e-mail address."), category="error")
            return render_title_template("user_edit.html", content=current_user, downloads=downloads,
                                         translations=translations,
                                         title=_(u"%(name)s's profile", name=current_user.nickname), page="me",
                                                 registered_oauth=oauth_check, oauth_status=oauth_status)
        flash(_(u"Profile updated"), category="success")
    return render_title_template("user_edit.html", translations=translations, profile=1, languages=languages,
                                 content=current_user, downloads=downloads, title=_(u"%(name)s's profile",
                                 name=current_user.nickname), page="me", registered_oauth=oauth_check,
                                 oauth_status=oauth_status)


# ###################################Show single book ##################################################################

<<<<<<< HEAD
@web.route("/read/<int:book_id>/<book_format>")
=======
            # check if file path exists, otherwise create it, copy file to calibre path and delete temp file
            if not os.path.exists(filepath):
                try:
                    os.makedirs(filepath)
                except OSError:
                    flash(_(u"Failed to create path %(path)s (Permission denied).", path=filepath), category="error")
                    return redirect(url_for('show_book', book_id=book.id))
            try:
                requested_file.save(saved_filename)
            except OSError:
                flash(_(u"Failed to store file %(file)s.", file=saved_filename), category="error")
                return redirect(url_for('show_book', book_id=book.id))

            file_size = os.path.getsize(saved_filename)
            is_format = db.session.query(db.Data).filter(db.Data.book == book_id).\
                filter(db.Data.format == file_ext.upper()).first()

            # Format entry already exists, no need to update the database
            if is_format:
                app.logger.info('Book format already existing')
            else:
                db_format = db.Data(book_id, file_ext.upper(), file_size, file_name)
                db.session.add(db_format)
                db.session.commit()
                db.session.connection().connection.connection.create_function("title_sort", 1, db.title_sort)

            # Queue uploader info
            uploadText=_(u"File format %(ext)s added to %(book)s", ext=file_ext.upper(), book=book.title)
            helper.global_WorkerThread.add_upload(current_user.nickname,
                "<a href=\"" + url_for('show_book', book_id=book.id) + "\">" + uploadText + "</a>")


def upload_cover(request, book):
    if 'btn-upload-cover' in request.files:
        requested_file = request.files['btn-upload-cover']
        # check for empty request
        if requested_file.filename != '':
            if helper.save_cover(requested_file, book.path) is True:
                return True
            else:
                # ToDo Message not always coorect
                flash(_(u"Cover is not a supported imageformat (jpg/png/webp), can't save"), category="error")
                return False
    return None

@app.route("/admin/book/<int:book_id>", methods=['GET', 'POST'])
>>>>>>> f1a65a2a
@login_required_if_no_ano
def read_book(book_id, book_format):
    book = db.session.query(db.Books).filter(db.Books.id == book_id).first()
    if not book:
<<<<<<< HEAD
        flash(_(u"Error opening eBook. File does not exist or file is not accessible:"), category="error")
        return redirect(url_for("web.index"))
=======
        flash(_(u"Error opening eBook. File does not exist or file is not accessible"), category="error")
        return redirect(url_for("index"))

    upload_single_file(request, book, book_id)
    if upload_cover(request, book) is True:
        book.has_cover = 1
    try:
        to_save = request.form.to_dict()
        # Update book
        edited_books_id = None
        #handle book title
        if book.title != to_save["book_title"].rstrip().strip():
            if to_save["book_title"] == '':
                to_save["book_title"] = _(u'unknown')
            book.title = to_save["book_title"].rstrip().strip()
            edited_books_id = book.id

        # handle author(s)
        input_authors = to_save["author_name"].split('&')
        input_authors = list(map(lambda it: it.strip().replace(',', '|'), input_authors))
        # we have all author names now
        if input_authors == ['']:
            input_authors = [_(u'unknown')]  # prevent empty Author

        modify_database_object(input_authors, book.authors, db.Authors, db.session, 'author')

        # Search for each author if author is in database, if not, authorname and sorted authorname is generated new
        # everything then is assembled for sorted author field in database
        sort_authors_list = list()
        for inp in input_authors:
            stored_author = db.session.query(db.Authors).filter(db.Authors.name == inp).first()
            if not stored_author:
                stored_author = helper.get_sorted_author(inp)
            else:
                stored_author = stored_author.sort
            sort_authors_list.append(helper.get_sorted_author(stored_author))
        sort_authors = ' & '.join(sort_authors_list)
        if book.author_sort != sort_authors:
            edited_books_id = book.id
            book.author_sort = sort_authors


        if config.config_use_google_drive:
            gdriveutils.updateGdriveCalibreFromLocal()

        error = False
        if edited_books_id:
            error = helper.update_dir_stucture(edited_books_id, config.config_calibre_dir, input_authors[0])

        if not error:
            if to_save["cover_url"]:
                if helper.save_cover_from_url(to_save["cover_url"], book.path) is True:
                    book.has_cover = 1
                else:
                    flash(_(u"Cover is not a supported imageformat (jpg/png/webp), can't save"), category="error")

            if book.series_index != to_save["series_index"]:
                book.series_index = to_save["series_index"]
>>>>>>> f1a65a2a

    # check if book was downloaded before
    bookmark = None
    if current_user.is_authenticated:
        bookmark = ub.session.query(ub.Bookmark).filter(ub.and_(ub.Bookmark.user_id == int(current_user.id),
                                                                ub.Bookmark.book_id == book_id,
                                                                ub.Bookmark.format == book_format.upper())).first()
    if book_format.lower() == "epub":
        return render_title_template('read.html', bookid=book_id, title=_(u"Read a Book"), bookmark=bookmark)
    elif book_format.lower() == "pdf":
        return render_title_template('readpdf.html', pdffile=book_id, title=_(u"Read a Book"))
    elif book_format.lower() == "txt":
        return render_title_template('readtxt.html', txtfile=book_id, title=_(u"Read a Book"))
    else:
        for fileExt in ["mp3", "m4b", "m4a"]:
            if book_format.lower() == fileExt:
                entries = db.session.query(db.Books).filter(db.Books.id == book_id).filter(common_filters()).first()
                return render_title_template('listenmp3.html', mp3file=book_id, audioformat=book_format.lower(),
                                             title=_(u"Read a Book"), entry=entries, bookmark=bookmark)
        for fileExt in ["cbr", "cbt", "cbz"]:
            if book_format.lower() == fileExt:
                all_name = str(book_id)
                return render_title_template('readcbr.html', comicfile=all_name, title=_(u"Read a Book"),
                                             extension=fileExt)
        # if feature_support['rar']:
        #    extensionList = ["cbr","cbt","cbz"]
        # else:
        #     extensionList = ["cbt","cbz"]
        # for fileext in extensionList:
        #     if book_format.lower() == fileext:
        #         return render_title_template('readcbr.html', comicfile=book_id,
        #         extension=fileext, title=_(u"Read a Book"), book=book)
        flash(_(u"Error opening eBook. File does not exist or file is not accessible."), category="error")
        return redirect(url_for("web.index"))


@web.route("/book/<int:book_id>")
@login_required_if_no_ano
def show_book(book_id):
    entries = db.session.query(db.Books).filter(db.Books.id == book_id).filter(common_filters()).first()
    if entries:
        for index in range(0, len(entries.languages)):
            try:
                entries.languages[index].language_name = LC.parse(entries.languages[index].lang_code).get_language_name(
                    get_locale())
            except UnknownLocaleError:
                entries.languages[index].language_name = _(
                    isoLanguages.get(part3=entries.languages[index].lang_code).name)
        cc = helper.get_cc_columns()
        book_in_shelfs = []
        shelfs = ub.session.query(ub.BookShelf).filter(ub.BookShelf.book_id == book_id).all()
        for entry in shelfs:
            book_in_shelfs.append(entry.shelf)

        if not current_user.is_anonymous:
            if not config.config_read_column:
                matching_have_read_book = ub.session.query(ub.ReadBook).\
                    filter(ub.and_(ub.ReadBook.user_id == int(current_user.id), ub.ReadBook.book_id == book_id)).all()
                have_read = len(matching_have_read_book) > 0 and matching_have_read_book[0].is_read
            else:
                try:
                    matching_have_read_book = getattr(entries, 'custom_column_'+str(config.config_read_column))
                    have_read = len(matching_have_read_book) > 0 and matching_have_read_book[0].value
                except KeyError:
                    app.logger.error(
                        u"Custom Column No.%d is not exisiting in calibre database" % config.config_read_column)
                    have_read = None

        else:
            have_read = None

        entries.tags = sort(entries.tags, key=lambda tag: tag.name)

        entries = order_authors(entries)

        kindle_list = helper.check_send_to_kindle(entries)
        reader_list = helper.check_read_formats(entries)

        audioentries = []
        for media_format in entries.data:
            if media_format.format.lower() in EXTENSIONS_AUDIO:
                audioentries.append(media_format.format.lower())

        return render_title_template('detail.html', entry=entries, audioentries=audioentries, cc=cc,
                                     is_xhr=request.is_xhr, title=entries.title, books_shelfs=book_in_shelfs,
                                     have_read=have_read, kindle_list=kindle_list, reader_list=reader_list, page="book")
    else:
        flash(_(u"Error opening eBook. File does not exist or file is not accessible:"), category="error")
        return redirect(url_for("web.index"))<|MERGE_RESOLUTION|>--- conflicted
+++ resolved
@@ -41,18 +41,11 @@
 import json
 import datetime
 import isoLanguages
-from pytz import __version__ as pytzVersion
-from uuid import uuid4
 import os.path
-import sys
-import re
-import db
-from shutil import move, copyfile
 import gdriveutils
 from redirect import redirect_back
 from cps import lm, babel, ub, config, get_locale, language_table, app, db
 from pagination import Pagination
-import unidecode
 
 
 feature_support = dict()
@@ -121,71 +114,6 @@
     if ex < 500:
         app.register_error_handler(ex, error_http)
 
-<<<<<<< HEAD
-=======
-app.wsgi_app = ReverseProxied(app.wsgi_app)
-cache_buster.init_cache_busting(app)
-
-formatter = logging.Formatter(
-    "[%(asctime)s] {%(pathname)s:%(lineno)d} %(levelname)s - %(message)s")
-try:
-    file_handler = RotatingFileHandler(config.get_config_logfile(), maxBytes=50000, backupCount=2)
-except IOError:
-    file_handler = RotatingFileHandler(os.path.join(config.get_main_dir, "calibre-web.log"),
-                                       maxBytes=50000, backupCount=2)
-    # ToDo: reset logfile value in config class
-file_handler.setFormatter(formatter)
-app.logger.addHandler(file_handler)
-app.logger.setLevel(config.config_log_level)
-
-app.logger.info('Starting Calibre Web...')
-logging.getLogger("book_formats").addHandler(file_handler)
-logging.getLogger("book_formats").setLevel(config.config_log_level)
-
-Principal(app)
-babel = Babel(app)
-
-import uploader
-
-lm = LoginManager(app)
-lm.init_app(app)
-lm.login_view = 'login'
-lm.anonymous_user = ub.Anonymous
-app.secret_key = os.getenv('SECRET_KEY', 'A0Zr98j/3yX R~XHH!jmN]LWX/,?RT')
-db.setup_db()
-
-try:
-    with open(os.path.join(config.get_main_dir, 'cps/translations/iso639.pickle'), 'rb') as f:
-        language_table = cPickle.load(f)
-except cPickle.UnpicklingError as error:
-    app.logger.error("Can't read file cps/translations/iso639.pickle: %s", error)
-    print("Can't read file cps/translations/iso639.pickle: %s" % error)
-    helper.global_WorkerThread.stop()
-    sys.exit(1)
-
-def is_gdrive_ready():
-    return os.path.exists(os.path.join(config.get_main_dir, 'settings.yaml')) and \
-           os.path.exists(os.path.join(config.get_main_dir, 'gdrive_credentials'))
-
-
-
-@babel.localeselector
-def get_locale():
-    # if a user is logged in, use the locale from the user settings
-    user = getattr(g, 'user', None)
-    if user is not None and hasattr(user, "locale"):
-        if user.nickname != 'Guest':   # if the account is the guest account bypass the config lang settings
-            return user.locale
-    translations = [str(item) for item in babel.list_translations()] + ['en']
-    preferred = list()
-    for x in request.accept_languages.values():
-        try:
-            preferred.append(str(LC.parse(x.replace('-', '_'))))
-        except (UnknownLocaleError, ValueError) as e:
-            app.logger.debug("Could not parse locale: %s", e)
-            preferred.append('en')
-    return negotiate_locale(preferred, translations)
->>>>>>> f1a65a2a
 
 
 web = Blueprint('web', __name__)
@@ -295,211 +223,7 @@
 
     return inner
 
-<<<<<<< HEAD
 # ################################### Helper functions ################################################################
-=======
-
-# Language and content filters for displaying in the UI
-def common_filters():
-    if current_user.filter_language() != "all":
-        lang_filter = db.Books.languages.any(db.Languages.lang_code == current_user.filter_language())
-    else:
-        lang_filter = true()
-    content_rating_filter = false() if current_user.mature_content else \
-        db.Books.tags.any(db.Tags.name.in_(config.mature_content_tags()))
-    return and_(lang_filter, ~content_rating_filter)
-
-
-# Creates for all stored languages a translated speaking name in the array for the UI
-def speaking_language(languages=None):
-    if not languages:
-        languages = db.session.query(db.Languages).all()
-    for lang in languages:
-        try:
-            cur_l = LC.parse(lang.lang_code)
-            lang.name = cur_l.get_language_name(get_locale())
-        except UnknownLocaleError:
-            lang.name = _(isoLanguages.get(part3=lang.lang_code).name)
-    return languages
-
-# Orders all Authors in the list according to authors sort
-def order_authors(entry):
-    sort_authors = entry.author_sort.split('&')
-    authors_ordered = list()
-    error = False
-    for auth in sort_authors:
-        # ToDo: How to handle not found authorname
-        result = db.session.query(db.Authors).filter(db.Authors.sort == auth.lstrip().strip()).first()
-        if not result:
-            error = True
-            break
-        authors_ordered.append(result)
-    if not error:
-        entry.authors = authors_ordered
-    return entry
-
-# Fill indexpage with all requested data from database
-def fill_indexpage(page, database, db_filter, order, *join):
-    if current_user.show_detail_random():
-        randm = db.session.query(db.Books).filter(common_filters())\
-            .order_by(func.random()).limit(config.config_random_books)
-    else:
-        randm = false()
-    off = int(int(config.config_books_per_page) * (page - 1))
-    pagination = Pagination(page, config.config_books_per_page,
-                            len(db.session.query(database)
-                            .filter(db_filter).filter(common_filters()).all()))
-    entries = db.session.query(database).join(*join,isouter=True).filter(db_filter)\
-            .filter(common_filters()).order_by(*order).offset(off).limit(config.config_books_per_page).all()
-    for book in entries:
-        book = order_authors(book)
-    return entries, randm, pagination
-
-
-# Modifies different Database objects, first check if elements have to be added to database, than check
-# if elements have to be deleted, because they are no longer used
-def modify_database_object(input_elements, db_book_object, db_object, db_session, db_type):
-    # passing input_elements not as a list may lead to undesired results
-    if not isinstance(input_elements, list):
-        raise TypeError(str(input_elements) + " should be passed as a list")
-
-    input_elements = [x for x in input_elements if x != '']
-    # we have all input element (authors, series, tags) names now
-    # 1. search for elements to remove
-    del_elements = []
-    for c_elements in db_book_object:
-        found = False
-        if db_type == 'languages':
-            type_elements = c_elements.lang_code
-        elif db_type == 'custom':
-            type_elements = c_elements.value
-        else:
-            type_elements = c_elements.name
-        for inp_element in input_elements:
-            if inp_element.lower() == type_elements.lower():
-                # if inp_element == type_elements:
-                found = True
-                break
-        # if the element was not found in the new list, add it to remove list
-        if not found:
-            del_elements.append(c_elements)
-    # 2. search for elements that need to be added
-    add_elements = []
-    for inp_element in input_elements:
-        found = False
-        for c_elements in db_book_object:
-            if db_type == 'languages':
-                type_elements = c_elements.lang_code
-            elif db_type == 'custom':
-                type_elements = c_elements.value
-            else:
-                type_elements = c_elements.name
-            if inp_element == type_elements:
-                found = True
-                break
-        if not found:
-            add_elements.append(inp_element)
-    # if there are elements to remove, we remove them now
-    if len(del_elements) > 0:
-        for del_element in del_elements:
-            db_book_object.remove(del_element)
-            if len(del_element.books) == 0:
-                db_session.delete(del_element)
-    # if there are elements to add, we add them now!
-    if len(add_elements) > 0:
-        if db_type == 'languages':
-            db_filter = db_object.lang_code
-        elif db_type == 'custom':
-            db_filter = db_object.value
-        else:
-            db_filter = db_object.name
-        for add_element in add_elements:
-            # check if a element with that name exists
-            db_element = db_session.query(db_object).filter(db_filter == add_element).first()
-            # if no element is found add it
-            # if new_element is None:
-            if db_type == 'author':
-                new_element = db_object(add_element, helper.get_sorted_author(add_element.replace('|', ',')), "")
-            elif db_type == 'series':
-                new_element = db_object(add_element, add_element)
-            elif db_type == 'custom':
-                new_element = db_object(value=add_element)
-            elif db_type == 'publisher':
-                new_element = db_object(add_element, None)
-            else:  # db_type should be tag or language
-                new_element = db_object(add_element)
-            if db_element is None:
-                db_session.add(new_element)
-                db_book_object.append(new_element)
-            else:
-                if db_type == 'custom':
-                    if db_element.value != add_element:
-                        new_element.value = add_element
-                        # new_element = db_element
-                elif db_type == 'languages':
-                    if db_element.lang_code != add_element:
-                        db_element.lang_code = add_element
-                        # new_element = db_element
-                elif db_type == 'series':
-                    if db_element.name != add_element:
-                        db_element.name = add_element # = add_element # new_element = db_object(add_element, add_element)
-                        db_element.sort = add_element
-                        # new_element = db_element
-                elif db_type == 'author':
-                    if db_element.name != add_element:
-                        db_element.name = add_element
-                        db_element.sort = add_element.replace('|', ',')
-                        # new_element = db_element
-                elif db_type == 'publisher':
-                    if db_element.name != add_element:
-                        db_element.name = add_element
-                        db_element.sort = None
-                        # new_element = db_element
-                elif db_element.name != add_element:
-                    db_element.name = add_element
-                    # new_element = db_element
-                # add element to book
-                db_book_object.append(db_element)
-
-
-# read search results from calibre-database and return it (function is used for feed and simple search
-def get_search_results(term):
-    db.session.connection().connection.connection.create_function("lower", 1, db.lcase)
-    q = list()
-    authorterms = re.split("[, ]+", term)
-    for authorterm in authorterms:
-        q.append(db.Books.authors.any(db.func.lower(db.Authors.name).ilike("%" + authorterm + "%")))
-
-    db.Books.authors.any(db.func.lower(db.Authors.name).ilike("%" + term + "%"))
-
-    return db.session.query(db.Books).filter(common_filters()).filter(
-        db.or_(db.Books.tags.any(db.func.lower(db.Tags.name).ilike("%" + term + "%")),
-               db.Books.series.any(db.func.lower(db.Series.name).ilike("%" + term + "%")),
-               db.Books.authors.any(and_(*q)),
-               db.Books.publishers.any(db.func.lower(db.Publishers.name).ilike("%" + term + "%")),
-               db.func.lower(db.Books.title).ilike("%" + term + "%")
-               )).all()
-
-
-def feed_search(term):
-    if term:
-        term = term.strip().lower()
-        entries = get_search_results( term)
-        entriescount = len(entries) if len(entries) > 0 else 1
-        pagination = Pagination(1, entriescount, entriescount)
-        return render_xml_template('feed.xml', searchterm=term, entries=entries, pagination=pagination)
-    else:
-        return render_xml_template('feed.xml', searchterm="")
-
-
-def render_xml_template(*args, **kwargs):
-    #ToDo: return time in current timezone similar to %z
-    currtime = datetime.datetime.now().strftime("%Y-%m-%dT%H:%M:%S+00:00")
-    xml = render_template(current_time=currtime, *args, **kwargs)
-    response = make_response(xml)
-    response.headers["Content-Type"] = "application/atom+xml; charset=utf-8"
-    return response
->>>>>>> f1a65a2a
 
 
 # Returns the template for rendering and includes the instance name
@@ -517,60 +241,8 @@
     g.current_theme = config.config_theme
     g.config_authors_max = config.config_authors_max
     g.public_shelfes = ub.session.query(ub.Shelf).filter(ub.Shelf.is_public == 1).order_by(ub.Shelf.name).all()
-<<<<<<< HEAD
     if not config.db_configured and request.endpoint not in ('admin.basic_configuration', 'login') and '/static/' not in request.path:
         return redirect(url_for('admin.basic_configuration'))
-=======
-    if not config.db_configured and request.endpoint not in ('basic_configuration', 'login') and '/static/' not in request.path:
-        return redirect(url_for('basic_configuration'))
-
-
-# Routing functions
-
-@app.route("/opds/")
-@app.route("/opds")
-@requires_basic_auth_if_no_ano
-def feed_index():
-    return render_xml_template('index.xml')
-
-
-@app.route("/opds/osd")
-@requires_basic_auth_if_no_ano
-def feed_osd():
-    return render_xml_template('osd.xml', lang='en-EN')
-
-
-@app.route("/opds/search/", defaults={'query': ""})
-@app.route("/opds/search/<query>")
-@requires_basic_auth_if_no_ano
-def feed_cc_search(query):
-    return feed_search(query.strip())
-
-
-@app.route("/opds/search", methods=["GET"])
-@requires_basic_auth_if_no_ano
-def feed_normal_search():
-    return feed_search(request.args.get("query").strip())
-
-
-@app.route("/opds/new")
-@requires_basic_auth_if_no_ano
-def feed_new():
-    off = request.args.get("offset") or 0
-    entries, __, pagination = fill_indexpage((int(off) / (int(config.config_books_per_page)) + 1),
-                                                 db.Books, True, [db.Books.timestamp.desc()])
-    return render_xml_template('feed.xml', entries=entries, pagination=pagination)
-
-
-@app.route("/opds/discover")
-@requires_basic_auth_if_no_ano
-def feed_discover():
-    entries = db.session.query(db.Books).filter(common_filters()).order_by(func.random())\
-        .limit(config.config_books_per_page)
-    pagination = Pagination(1, config.config_books_per_page, int(config.config_books_per_page))
-    return render_xml_template('feed.xml', entries=entries, pagination=pagination)
-
->>>>>>> f1a65a2a
 
 
 
@@ -695,7 +367,8 @@
 # ################################### Typeahead ##################################################################
 
 def get_typeahead(database, query, replace=('','')):
-    entries = db.session.query(database).filter(database.name.ilike("%" + query + "%")).all()
+    db.session.connection().connection.connection.create_function("lower", 1, db.lcase)
+    entries = db.session.query(database).filter(db.func.lower(database.name).ilike("%" + query + "%")).all()
     json_dumps = json.dumps([dict(name=r.name.replace(*replace)) for r in entries])
     return json_dumps
 
@@ -704,37 +377,20 @@
 @login_required_if_no_ano
 def get_authors_json():
     if request.method == "GET":
-<<<<<<< HEAD
         return get_typeahead(db.Authors, request.args.get('q'), ('|', ','))
-=======
-        query = request.args.get('q')
-        db.session.connection().connection.connection.create_function("lower", 1, db.lcase)
-        entries = db.session.query(db.Authors).filter(db.func.lower(db.Authors.name).ilike("%" + query + "%")).all()
-        json_dumps = json.dumps([dict(name=r.name.replace('|',',')) for r in entries])
-        return json_dumps
->>>>>>> f1a65a2a
 
 
 @web.route("/get_publishers_json")
 @login_required_if_no_ano
 def get_publishers_json():
     if request.method == "GET":
-<<<<<<< HEAD
         return get_typeahead(db.Publishers, request.args.get('q'), ('|', ','))
-=======
-        query = request.args.get('q')
-        db.session.connection().connection.connection.create_function("lower", 1, db.lcase)
-        entries = db.session.query(db.Publishers).filter(db.func.lower(db.Publishers.name).ilike("%" + query + "%")).all()
-        json_dumps = json.dumps([dict(name=r.name.replace('|',',')) for r in entries])
-        return json_dumps
->>>>>>> f1a65a2a
 
 
 @web.route("/get_tags_json")
 @login_required_if_no_ano
 def get_tags_json():
     if request.method == "GET":
-<<<<<<< HEAD
         return get_typeahead(db.Tags, request.args.get('q'))
 
 
@@ -743,13 +399,6 @@
 def get_series_json():
     if request.method == "GET":
         return get_typeahead(db.Series, request.args.get('q'))
-=======
-        query = request.args.get('q')
-        db.session.connection().connection.connection.create_function("lower", 1, db.lcase)
-        entries = db.session.query(db.Tags).filter(db.func.lower(db.Tags.name).ilike("%" + query + "%")).all()
-        json_dumps = json.dumps([dict(name=r.name) for r in entries])
-        return json_dumps
->>>>>>> f1a65a2a
 
 
 @web.route("/get_languages_json", methods=['GET', 'POST'])
@@ -767,23 +416,7 @@
         return json_dumps
 
 
-<<<<<<< HEAD
 @web.route("/get_matching_tags", methods=['GET', 'POST'])
-=======
-@app.route("/get_series_json", methods=['GET', 'POST'])
-@login_required_if_no_ano
-def get_series_json():
-    if request.method == "GET":
-        query = request.args.get('q')
-        db.session.connection().connection.connection.create_function("lower", 1, db.lcase)
-        entries = db.session.query(db.Series).filter(db.func.lower(db.Series.name).ilike("%" + query + "%")).all()
-        # entries = db.session.execute("select name from series where name like '%" + query + "%'")
-        json_dumps = json.dumps([dict(name=r.name) for r in entries])
-        return json_dumps
-
-
-@app.route("/get_matching_tags", methods=['GET', 'POST'])
->>>>>>> f1a65a2a
 @login_required_if_no_ano
 def get_matching_tags():
     tag_dict = {'tags': []}
@@ -1337,36 +970,7 @@
             name = _(u'Unread Books') + ' (' + str(total_books - len(readBookIds)) + ')'
             pagename = "unread"
         return render_title_template('index.html', random=random, entries=entries, pagination=pagination,
-<<<<<<< HEAD
                                      title=name, page=pagename)
-=======
-                                title=_(name, name=name), page="read")
-
-
-@app.route("/opds/readbooks/")
-@requires_basic_auth_if_no_ano
-def feed_read_books():
-    off = request.args.get("offset") or 0
-    return render_read_books(int(off) / (int(config.config_books_per_page)) + 1, True, True)
-
-
-@app.route("/favicon.ico")
-def favicon():
-    return send_from_directory(os.path.join(os.path.dirname(__file__), "static"), "favicon.ico")
-
-@app.route("/readbooks/", defaults={'page': 1})
-@app.route("/readbooks/<int:page>")
-@login_required_if_no_ano
-def read_books(page):
-    return render_read_books(page, True)
-
-
-@app.route("/opds/unreadbooks/")
-@requires_basic_auth_if_no_ano
-def feed_unread_books():
-    off = request.args.get("offset") or 0
-    return render_read_books(int(off) / (int(config.config_books_per_page)) + 1, False, True)
->>>>>>> f1a65a2a
 
 
 # ################################### Download/Send ##################################################################
@@ -1685,123 +1289,13 @@
 
 # ###################################Show single book ##################################################################
 
-<<<<<<< HEAD
 @web.route("/read/<int:book_id>/<book_format>")
-=======
-            # check if file path exists, otherwise create it, copy file to calibre path and delete temp file
-            if not os.path.exists(filepath):
-                try:
-                    os.makedirs(filepath)
-                except OSError:
-                    flash(_(u"Failed to create path %(path)s (Permission denied).", path=filepath), category="error")
-                    return redirect(url_for('show_book', book_id=book.id))
-            try:
-                requested_file.save(saved_filename)
-            except OSError:
-                flash(_(u"Failed to store file %(file)s.", file=saved_filename), category="error")
-                return redirect(url_for('show_book', book_id=book.id))
-
-            file_size = os.path.getsize(saved_filename)
-            is_format = db.session.query(db.Data).filter(db.Data.book == book_id).\
-                filter(db.Data.format == file_ext.upper()).first()
-
-            # Format entry already exists, no need to update the database
-            if is_format:
-                app.logger.info('Book format already existing')
-            else:
-                db_format = db.Data(book_id, file_ext.upper(), file_size, file_name)
-                db.session.add(db_format)
-                db.session.commit()
-                db.session.connection().connection.connection.create_function("title_sort", 1, db.title_sort)
-
-            # Queue uploader info
-            uploadText=_(u"File format %(ext)s added to %(book)s", ext=file_ext.upper(), book=book.title)
-            helper.global_WorkerThread.add_upload(current_user.nickname,
-                "<a href=\"" + url_for('show_book', book_id=book.id) + "\">" + uploadText + "</a>")
-
-
-def upload_cover(request, book):
-    if 'btn-upload-cover' in request.files:
-        requested_file = request.files['btn-upload-cover']
-        # check for empty request
-        if requested_file.filename != '':
-            if helper.save_cover(requested_file, book.path) is True:
-                return True
-            else:
-                # ToDo Message not always coorect
-                flash(_(u"Cover is not a supported imageformat (jpg/png/webp), can't save"), category="error")
-                return False
-    return None
-
-@app.route("/admin/book/<int:book_id>", methods=['GET', 'POST'])
->>>>>>> f1a65a2a
 @login_required_if_no_ano
 def read_book(book_id, book_format):
     book = db.session.query(db.Books).filter(db.Books.id == book_id).first()
     if not book:
-<<<<<<< HEAD
         flash(_(u"Error opening eBook. File does not exist or file is not accessible:"), category="error")
         return redirect(url_for("web.index"))
-=======
-        flash(_(u"Error opening eBook. File does not exist or file is not accessible"), category="error")
-        return redirect(url_for("index"))
-
-    upload_single_file(request, book, book_id)
-    if upload_cover(request, book) is True:
-        book.has_cover = 1
-    try:
-        to_save = request.form.to_dict()
-        # Update book
-        edited_books_id = None
-        #handle book title
-        if book.title != to_save["book_title"].rstrip().strip():
-            if to_save["book_title"] == '':
-                to_save["book_title"] = _(u'unknown')
-            book.title = to_save["book_title"].rstrip().strip()
-            edited_books_id = book.id
-
-        # handle author(s)
-        input_authors = to_save["author_name"].split('&')
-        input_authors = list(map(lambda it: it.strip().replace(',', '|'), input_authors))
-        # we have all author names now
-        if input_authors == ['']:
-            input_authors = [_(u'unknown')]  # prevent empty Author
-
-        modify_database_object(input_authors, book.authors, db.Authors, db.session, 'author')
-
-        # Search for each author if author is in database, if not, authorname and sorted authorname is generated new
-        # everything then is assembled for sorted author field in database
-        sort_authors_list = list()
-        for inp in input_authors:
-            stored_author = db.session.query(db.Authors).filter(db.Authors.name == inp).first()
-            if not stored_author:
-                stored_author = helper.get_sorted_author(inp)
-            else:
-                stored_author = stored_author.sort
-            sort_authors_list.append(helper.get_sorted_author(stored_author))
-        sort_authors = ' & '.join(sort_authors_list)
-        if book.author_sort != sort_authors:
-            edited_books_id = book.id
-            book.author_sort = sort_authors
-
-
-        if config.config_use_google_drive:
-            gdriveutils.updateGdriveCalibreFromLocal()
-
-        error = False
-        if edited_books_id:
-            error = helper.update_dir_stucture(edited_books_id, config.config_calibre_dir, input_authors[0])
-
-        if not error:
-            if to_save["cover_url"]:
-                if helper.save_cover_from_url(to_save["cover_url"], book.path) is True:
-                    book.has_cover = 1
-                else:
-                    flash(_(u"Cover is not a supported imageformat (jpg/png/webp), can't save"), category="error")
-
-            if book.series_index != to_save["series_index"]:
-                book.series_index = to_save["series_index"]
->>>>>>> f1a65a2a
 
     # check if book was downloaded before
     bookmark = None
