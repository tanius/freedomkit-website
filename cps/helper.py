--- conflicted
+++ resolved
@@ -154,13 +154,9 @@
                                         'convert': 0,
                                         'text': _('Send %(format)s to Kindle', format='Pdf')})
                 if 'AZW' in ele.format:
-<<<<<<< HEAD
                     bookformats.append({'format': 'Azw',
                                         'convert': 0,
                                         'text': _('Send %(format)s to Kindle', format='Azw')})
-=======
-                    bookformats.append({'format':'Azw','convert':0,'text':_('Send %(format)s to Kindle',format='Azw')})
->>>>>>> e3246fd7
         else:
             formats = list()
             for ele in iter(entry.data):
@@ -620,10 +616,6 @@
     except OSError as err:
         log.exception(err)
         return _('Error excecuting UnRar')
-<<<<<<< HEAD
-=======
-
->>>>>>> e3246fd7
 
 
 def json_serial(obj):
