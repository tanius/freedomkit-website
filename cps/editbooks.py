--- conflicted
+++ resolved
@@ -694,16 +694,10 @@
             # save data to database, reread data
             db.session.commit()
             db.update_title_sort(config)
-<<<<<<< HEAD
-            book = db.session.query(db.Books).filter(db.Books.id == book_id).filter(common_filters()).first()
-            # upload book to gdrive if necessary and add "(bookid)" to folder name
-=======
             # Reread book. It's important not to filter the result, as it could have language which hide it from
             # current users view (tags are not stored/extracted from metadata and could also be limited)
             book = db.session.query(db.Books).filter(db.Books.id == book_id).first()
-
             # upload book to gdrive if nesseccary and add "(bookid)" to folder name
->>>>>>> 56ee8c56
             if config.config_use_google_drive:
                 gdriveutils.updateGdriveCalibreFromLocal()
             error = helper.update_dir_stucture(book.id, config.config_calibre_dir)
