# -*- coding: utf-8 -*-

#  This file is part of the Calibre-Web (https://github.com/janeczku/calibre-web)
#    Copyright (C) 2012-2019 mutschler, jkrehm, cervinko, janeczku, OzzieIsaacs, csitko
#                            ok11, issmirnov, idalin
#
#  This program is free software: you can redistribute it and/or modify
#  it under the terms of the GNU General Public License as published by
#  the Free Software Foundation, either version 3 of the License, or
#  (at your option) any later version.
#
#  This program is distributed in the hope that it will be useful,
#  but WITHOUT ANY WARRANTY; without even the implied warranty of
#  MERCHANTABILITY or FITNESS FOR A PARTICULAR PURPOSE.  See the
#  GNU General Public License for more details.
#
#  You should have received a copy of the GNU General Public License
#  along with this program. If not, see <http://www.gnu.org/licenses/>.

from __future__ import division, print_function, unicode_literals
import os
import datetime
import itertools
import uuid
from binascii import hexlify

from flask import g
from flask_babel import gettext as _
from flask_login import AnonymousUserMixin
from werkzeug.local import LocalProxy
try:
    from flask_dance.consumer.backend.sqla import OAuthConsumerMixin
    oauth_support = True
except ImportError:
    # fails on flask-dance >1.3, due to renaming
    try:
        from flask_dance.consumer.storage.sqla import OAuthConsumerMixin
        oauth_support = True
    except ImportError:
        oauth_support = False
from sqlalchemy import create_engine, exc, exists, event
from sqlalchemy import Column, ForeignKey
from sqlalchemy import String, Integer, SmallInteger, Boolean, DateTime, Float
from sqlalchemy.ext.declarative import declarative_base
from sqlalchemy.orm import backref, relationship, sessionmaker, Session
from werkzeug.security import generate_password_hash

from . import constants


session = None
Base = declarative_base()


def get_sidebar_config(kwargs=None):
    kwargs = kwargs or []
    if 'content' in kwargs:
        content = kwargs['content']
        content = isinstance(content, (User, LocalProxy)) and not content.role_anonymous()
    else:
        content = 'conf' in kwargs
    sidebar = list()
    sidebar.append({"glyph": "glyphicon-book", "text": _('Recently Added'), "link": 'web.index', "id": "new",
                    "visibility": constants.SIDEBAR_RECENT, 'public': True, "page": "root",
                    "show_text": _('Show recent books'), "config_show":False})
    sidebar.append({"glyph": "glyphicon-fire", "text": _('Hot Books'), "link": 'web.books_list', "id": "hot",
                    "visibility": constants.SIDEBAR_HOT, 'public': True, "page": "hot",
                    "show_text": _('Show Hot Books'), "config_show": True})
    sidebar.append(
        {"glyph": "glyphicon-star", "text": _('Top Rated Books'), "link": 'web.books_list', "id": "rated",
         "visibility": constants.SIDEBAR_BEST_RATED, 'public': True, "page": "rated",
         "show_text": _('Show Top Rated Books'), "config_show": True})
    sidebar.append({"glyph": "glyphicon-eye-open", "text": _('Read Books'), "link": 'web.books_list', "id": "read",
                    "visibility": constants.SIDEBAR_READ_AND_UNREAD, 'public': (not g.user.is_anonymous), "page": "read",
                    "show_text": _('Show read and unread'), "config_show": content})
    sidebar.append(
        {"glyph": "glyphicon-eye-close", "text": _('Unread Books'), "link": 'web.books_list', "id": "unread",
         "visibility": constants.SIDEBAR_READ_AND_UNREAD, 'public': (not g.user.is_anonymous), "page": "unread",
         "show_text": _('Show unread'), "config_show": False})
    sidebar.append({"glyph": "glyphicon-random", "text": _('Discover'), "link": 'web.books_list', "id": "rand",
                    "visibility": constants.SIDEBAR_RANDOM, 'public': True, "page": "discover",
                    "show_text": _('Show random books'), "config_show": True})
    sidebar.append({"glyph": "glyphicon-inbox", "text": _('Categories'), "link": 'web.category_list', "id": "cat",
                    "visibility": constants.SIDEBAR_CATEGORY, 'public': True, "page": "category",
                    "show_text": _('Show category selection'), "config_show": True})
    sidebar.append({"glyph": "glyphicon-bookmark", "text": _('Series'), "link": 'web.series_list', "id": "serie",
                    "visibility": constants.SIDEBAR_SERIES, 'public': True, "page": "series",
                    "show_text": _('Show series selection'), "config_show": True})
    sidebar.append({"glyph": "glyphicon-user", "text": _('Authors'), "link": 'web.author_list', "id": "author",
                    "visibility": constants.SIDEBAR_AUTHOR, 'public': True, "page": "author",
                    "show_text": _('Show author selection'), "config_show": True})
    sidebar.append(
        {"glyph": "glyphicon-text-size", "text": _('Publishers'), "link": 'web.publisher_list', "id": "publisher",
         "visibility": constants.SIDEBAR_PUBLISHER, 'public': True, "page": "publisher",
         "show_text": _('Show publisher selection'), "config_show":True})
    sidebar.append({"glyph": "glyphicon-flag", "text": _('Languages'), "link": 'web.language_overview', "id": "lang",
                    "visibility": constants.SIDEBAR_LANGUAGE, 'public': (g.user.filter_language() == 'all'),
                    "page": "language",
                    "show_text": _('Show language selection'), "config_show": True})
    sidebar.append({"glyph": "glyphicon-star-empty", "text": _('Ratings'), "link": 'web.ratings_list', "id": "rate",
                    "visibility": constants.SIDEBAR_RATING, 'public': True,
                    "page": "rating", "show_text": _('Show ratings selection'), "config_show": True})
    sidebar.append({"glyph": "glyphicon-file", "text": _('File formats'), "link": 'web.formats_list', "id": "format",
                    "visibility": constants.SIDEBAR_FORMAT, 'public': True,
                    "page": "format", "show_text": _('Show file formats selection'), "config_show": True})
    sidebar.append(
        {"glyph": "glyphicon-trash", "text": _('Archived Books'), "link": 'web.books_list', "id": "archived",
         "visibility": constants.SIDEBAR_ARCHIVED, 'public': (not g.user.is_anonymous), "page": "archived",
         "show_text": _('Show archived books'), "config_show": content})
    sidebar.append(
        {"glyph": "glyphicon-th-list", "text": _('Books List'), "link": 'web.books_list', "id": "list",
         "visibility": constants.SIDEBAR_LIST, 'public': (not g.user.is_anonymous), "page": "list",
         "show_text": _('Show Books List'), "config_show": content})

    return sidebar


class UserBase:

    @property
    def is_authenticated(self):
        return True

    def _has_role(self, role_flag):
        return constants.has_flag(self.role, role_flag)

    def role_admin(self):
        return self._has_role(constants.ROLE_ADMIN)

    def role_download(self):
        return self._has_role(constants.ROLE_DOWNLOAD)

    def role_upload(self):
        return self._has_role(constants.ROLE_UPLOAD)

    def role_edit(self):
        return self._has_role(constants.ROLE_EDIT)

    def role_passwd(self):
        return self._has_role(constants.ROLE_PASSWD)

    def role_anonymous(self):
        return self._has_role(constants.ROLE_ANONYMOUS)

    def role_edit_shelfs(self):
        return self._has_role(constants.ROLE_EDIT_SHELFS)

    def role_delete_books(self):
        return self._has_role(constants.ROLE_DELETE_BOOKS)

    def role_viewer(self):
        return self._has_role(constants.ROLE_VIEWER)

    @property
    def is_active(self):
        return True

    @property
    def is_anonymous(self):
        return self.role_anonymous()

    def get_id(self):
        return str(self.id)

    def filter_language(self):
        return self.default_language

    def check_visibility(self, value):
        if value == constants.SIDEBAR_RECENT:
            return True
        return constants.has_flag(self.sidebar_view, value)

    def show_detail_random(self):
        return self.check_visibility(constants.DETAIL_RANDOM)

    def list_denied_tags(self):
        mct = self.denied_tags.split(",")
        return [t.strip() for t in mct]

    def list_allowed_tags(self):
        mct = self.allowed_tags.split(",")
        return [t.strip() for t in mct]

    def list_denied_column_values(self):
        mct = self.denied_column_value.split(",")
        return [t.strip() for t in mct]

    def list_allowed_column_values(self):
        mct = self.allowed_column_value.split(",")
        return [t.strip() for t in mct]

    def __repr__(self):
        return '<User %r>' % self.nickname


# Baseclass for Users in Calibre-Web, settings which are depending on certain users are stored here. It is derived from
# User Base (all access methods are declared there)
class User(UserBase, Base):
    __tablename__ = 'user'
    __table_args__ = {'sqlite_autoincrement': True}

    id = Column(Integer, primary_key=True)
    nickname = Column(String(64), unique=True)
    email = Column(String(120), unique=True, default="")
    role = Column(SmallInteger, default=constants.ROLE_USER)
    password = Column(String)
    kindle_mail = Column(String(120), default="")
    shelf = relationship('Shelf', backref='user', lazy='dynamic', order_by='Shelf.name')
    downloads = relationship('Downloads', backref='user', lazy='dynamic')
    locale = Column(String(2), default="en")
    sidebar_view = Column(Integer, default=1)
    default_language = Column(String(3), default="all")
    mature_content = Column(Boolean, default=True)
    denied_tags = Column(String, default="")
    allowed_tags = Column(String, default="")
    denied_column_value = Column(String, default="")
    allowed_column_value = Column(String, default="")
    remote_auth_token = relationship('RemoteAuthToken', backref='user', lazy='dynamic')
    series_view = Column(String(10), default="list")


if oauth_support:
    class OAuth(OAuthConsumerMixin, Base):
        provider_user_id = Column(String(256))
        user_id = Column(Integer, ForeignKey(User.id))
        user = relationship(User)


class OAuthProvider(Base):
    __tablename__ = 'oauthProvider'

    id = Column(Integer, primary_key=True)
    provider_name = Column(String)
    oauth_client_id = Column(String)
    oauth_client_secret = Column(String)
    active = Column(Boolean)


# Class for anonymous user is derived from User base and completly overrides methods and properties for the
# anonymous user
class Anonymous(AnonymousUserMixin, UserBase):
    def __init__(self):
        self.loadSettings()

    def loadSettings(self):
        data = session.query(User).filter(User.role.op('&')(constants.ROLE_ANONYMOUS) == constants.ROLE_ANONYMOUS)\
            .first()  # type: User
        self.nickname = data.nickname
        self.role = data.role
        self.id=data.id
        self.sidebar_view = data.sidebar_view
        self.default_language = data.default_language
        self.locale = data.locale
        # self.mature_content = data.mature_content
        self.kindle_mail = data.kindle_mail
        self.denied_tags = data.denied_tags
        self.allowed_tags = data.allowed_tags
        self.denied_column_value = data.denied_column_value
        self.allowed_column_value = data.allowed_column_value
        self.series_view = data.series_view

    def role_admin(self):
        return False

    @property
    def is_active(self):
        return False

    @property
    def is_anonymous(self):
        return True

    @property
    def is_authenticated(self):
        return False


# Baseclass representing Shelfs in calibre-web in app.db
class Shelf(Base):
    __tablename__ = 'shelf'

    id = Column(Integer, primary_key=True)
    uuid = Column(String, default=lambda: str(uuid.uuid4()))
    name = Column(String)
    is_public = Column(Integer, default=0)
    user_id = Column(Integer, ForeignKey('user.id'))
    books = relationship("BookShelf", backref="ub_shelf", cascade="all, delete-orphan", lazy="dynamic")
    created = Column(DateTime, default=datetime.datetime.utcnow)
    last_modified = Column(DateTime, default=datetime.datetime.utcnow, onupdate=datetime.datetime.utcnow)

    def __repr__(self):
        return '<Shelf %d:%r>' % (self.id, self.name)


# Baseclass representing Relationship between books and Shelfs in Calibre-Web in app.db (N:M)
class BookShelf(Base):
    __tablename__ = 'book_shelf_link'

    id = Column(Integer, primary_key=True)
    book_id = Column(Integer)
    order = Column(Integer)
    shelf = Column(Integer, ForeignKey('shelf.id'))
    date_added = Column(DateTime, default=datetime.datetime.utcnow)

    def __repr__(self):
        return '<Book %r>' % self.id


# This table keeps track of deleted Shelves so that deletes can be propagated to any paired Kobo device.
class ShelfArchive(Base):
    __tablename__ = 'shelf_archive'

    id = Column(Integer, primary_key=True)
    uuid = Column(String)
    user_id = Column(Integer, ForeignKey('user.id'))
    last_modified = Column(DateTime, default=datetime.datetime.utcnow)


class ReadBook(Base):
    __tablename__ = 'book_read_link'

    STATUS_UNREAD = 0
    STATUS_FINISHED = 1
    STATUS_IN_PROGRESS = 2

    id = Column(Integer, primary_key=True)
    book_id = Column(Integer, unique=False)
    user_id = Column(Integer, ForeignKey('user.id'), unique=False)
    read_status = Column(Integer, unique=False, default=STATUS_UNREAD, nullable=False)
    kobo_reading_state = relationship("KoboReadingState", uselist=False,
                                      primaryjoin="and_(ReadBook.user_id == foreign(KoboReadingState.user_id), "
                                                  "ReadBook.book_id == foreign(KoboReadingState.book_id))",
                                      cascade="all",
                                      backref=backref("book_read_link",
                                                      uselist=False))
    last_modified = Column(DateTime, default=datetime.datetime.utcnow, onupdate=datetime.datetime.utcnow)
    last_time_started_reading = Column(DateTime, nullable=True)
    times_started_reading = Column(Integer, default=0, nullable=False)


class Bookmark(Base):
    __tablename__ = 'bookmark'

    id = Column(Integer, primary_key=True)
    user_id = Column(Integer, ForeignKey('user.id'))
    book_id = Column(Integer)
    format = Column(String(collation='NOCASE'))
    bookmark_key = Column(String)


# Baseclass representing books that are archived on the user's Kobo device.
class ArchivedBook(Base):
    __tablename__ = 'archived_book'

    id = Column(Integer, primary_key=True)
    user_id = Column(Integer, ForeignKey('user.id'))
    book_id = Column(Integer)
    is_archived = Column(Boolean, unique=False)
    last_modified = Column(DateTime, default=datetime.datetime.utcnow)


# The Kobo ReadingState API keeps track of 4 timestamped entities:
#   ReadingState, StatusInfo, Statistics, CurrentBookmark
# Which we map to the following 4 tables:
#   KoboReadingState, ReadBook, KoboStatistics and KoboBookmark
class KoboReadingState(Base):
    __tablename__ = 'kobo_reading_state'

    id = Column(Integer, primary_key=True, autoincrement=True)
    user_id = Column(Integer, ForeignKey('user.id'))
    book_id = Column(Integer)
    last_modified = Column(DateTime, default=datetime.datetime.utcnow, onupdate=datetime.datetime.utcnow)
    priority_timestamp = Column(DateTime, default=datetime.datetime.utcnow, onupdate=datetime.datetime.utcnow)
    current_bookmark = relationship("KoboBookmark", uselist=False, backref="kobo_reading_state", cascade="all")
    statistics = relationship("KoboStatistics", uselist=False, backref="kobo_reading_state", cascade="all")


class KoboBookmark(Base):
    __tablename__ = 'kobo_bookmark'

    id = Column(Integer, primary_key=True)
    kobo_reading_state_id = Column(Integer, ForeignKey('kobo_reading_state.id'))
    last_modified = Column(DateTime, default=datetime.datetime.utcnow, onupdate=datetime.datetime.utcnow)
    location_source = Column(String)
    location_type = Column(String)
    location_value = Column(String)
    progress_percent = Column(Float)
    content_source_progress_percent = Column(Float)


class KoboStatistics(Base):
    __tablename__ = 'kobo_statistics'

    id = Column(Integer, primary_key=True)
    kobo_reading_state_id = Column(Integer, ForeignKey('kobo_reading_state.id'))
    last_modified = Column(DateTime, default=datetime.datetime.utcnow, onupdate=datetime.datetime.utcnow)
    remaining_time_minutes = Column(Integer)
    spent_reading_minutes = Column(Integer)


# Updates the last_modified timestamp in the KoboReadingState table if any of its children tables are modified.
@event.listens_for(Session, 'before_flush')
def receive_before_flush(session, flush_context, instances):
    for change in itertools.chain(session.new, session.dirty):
        if isinstance(change, (ReadBook, KoboStatistics, KoboBookmark)):
            if change.kobo_reading_state:
                change.kobo_reading_state.last_modified = datetime.datetime.utcnow()
    # Maintain the last_modified bit for the Shelf table.
    for change in itertools.chain(session.new, session.deleted):
        if isinstance(change, BookShelf):
            change.ub_shelf.last_modified = datetime.datetime.utcnow()


# Baseclass representing Downloads from calibre-web in app.db
class Downloads(Base):
    __tablename__ = 'downloads'

    id = Column(Integer, primary_key=True)
    book_id = Column(Integer)
    user_id = Column(Integer, ForeignKey('user.id'))

    def __repr__(self):
        return '<Download %r' % self.book_id


# Baseclass representing allowed domains for registration
class Registration(Base):
    __tablename__ = 'registration'

    id = Column(Integer, primary_key=True)
    domain = Column(String)
    allow = Column(Integer)

    def __repr__(self):
        return u"<Registration('{0}')>".format(self.domain)


class RemoteAuthToken(Base):
    __tablename__ = 'remote_auth_token'

    id = Column(Integer, primary_key=True)
    auth_token = Column(String, unique=True)
    user_id = Column(Integer, ForeignKey('user.id'))
    verified = Column(Boolean, default=False)
    expiration = Column(DateTime)
    token_type = Column(Integer, default=0)

    def __init__(self):
        self.auth_token = (hexlify(os.urandom(4))).decode('utf-8')
        self.expiration = datetime.datetime.now() + datetime.timedelta(minutes=10)  # 10 min from now

    def __repr__(self):
        return '<Token %r>' % self.id


# Migrate database to current version, has to be updated after every database change. Currently migration from
# everywhere to current should work. Migration is done by checking if relevant columns are existing, and than adding
# rows with SQL commands
def migrate_Database(session):
    engine = session.bind
    if not engine.dialect.has_table(engine.connect(), "book_read_link"):
        ReadBook.__table__.create(bind=engine)
    if not engine.dialect.has_table(engine.connect(), "bookmark"):
        Bookmark.__table__.create(bind=engine)
    if not engine.dialect.has_table(engine.connect(), "kobo_reading_state"):
        KoboReadingState.__table__.create(bind=engine)
    if not engine.dialect.has_table(engine.connect(), "kobo_bookmark"):
        KoboBookmark.__table__.create(bind=engine)
    if not engine.dialect.has_table(engine.connect(), "kobo_statistics"):
        KoboStatistics.__table__.create(bind=engine)
    if not engine.dialect.has_table(engine.connect(), "archived_book"):
        ArchivedBook.__table__.create(bind=engine)
    if not engine.dialect.has_table(engine.connect(), "registration"):
        ReadBook.__table__.create(bind=engine)
        conn = engine.connect()
        conn.execute("insert into registration (domain, allow) values('%.%',1)")
        session.commit()
    try:
        session.query(exists().where(Registration.allow)).scalar()
        session.commit()
    except exc.OperationalError:  # Database is not compatible, some columns are missing
        conn = engine.connect()
        conn.execute("ALTER TABLE registration ADD column 'allow' INTEGER")
        conn.execute("update registration set 'allow' = 1")
        session.commit()
    try:
        session.query(exists().where(RemoteAuthToken.token_type)).scalar()
        session.commit()
    except exc.OperationalError:  # Database is not compatible, some columns are missing
        conn = engine.connect()
        conn.execute("ALTER TABLE remote_auth_token ADD column 'token_type' INTEGER DEFAULT 0")
        conn.execute("update remote_auth_token set 'token_type' = 0")
        session.commit()
    try:
        session.query(exists().where(ReadBook.read_status)).scalar()
    except exc.OperationalError:
        conn = engine.connect()
        conn.execute("ALTER TABLE book_read_link ADD column 'read_status' INTEGER DEFAULT 0")
        conn.execute("UPDATE book_read_link SET 'read_status' = 1 WHERE is_read")
        conn.execute("ALTER TABLE book_read_link ADD column 'last_modified' DATETIME")
        conn.execute("ALTER TABLE book_read_link ADD column 'last_time_started_reading' DATETIME")
        conn.execute("ALTER TABLE book_read_link ADD column 'times_started_reading' INTEGER DEFAULT 0")
        session.commit()
    test = session.query(ReadBook).filter(ReadBook.last_modified == None).all()
    for book in test:
        book.last_modified = datetime.datetime.utcnow()
    session.commit()
    try:
        session.query(exists().where(Shelf.uuid)).scalar()
    except exc.OperationalError:
        conn = engine.connect()
        conn.execute("ALTER TABLE shelf ADD column 'uuid' STRING")
        conn.execute("ALTER TABLE shelf ADD column 'created' DATETIME")
        conn.execute("ALTER TABLE shelf ADD column 'last_modified' DATETIME")
        conn.execute("ALTER TABLE book_shelf_link ADD column 'date_added' DATETIME")
        for shelf in session.query(Shelf).all():
            shelf.uuid = str(uuid.uuid4())
            shelf.created = datetime.datetime.now()
            shelf.last_modified = datetime.datetime.now()
        for book_shelf in session.query(BookShelf).all():
            book_shelf.date_added = datetime.datetime.now()
        session.commit()
    # Handle table exists, but no content
    cnt = session.query(Registration).count()
    if not cnt:
        conn = engine.connect()
        conn.execute("insert into registration (domain, allow) values('%.%',1)")
        session.commit()
    try:
        session.query(exists().where(BookShelf.order)).scalar()
    except exc.OperationalError:  # Database is not compatible, some columns are missing
        conn = engine.connect()
        conn.execute("ALTER TABLE book_shelf_link ADD column 'order' INTEGER DEFAULT 1")
        session.commit()
    try:
        create = False
        session.query(exists().where(User.sidebar_view)).scalar()
    except exc.OperationalError:  # Database is not compatible, some columns are missing
        conn = engine.connect()
        conn.execute("ALTER TABLE user ADD column `sidebar_view` Integer DEFAULT 1")
        session.commit()
        create = True
    try:
        if create:
            conn = engine.connect()
            conn.execute("SELECT language_books FROM user")
            session.commit()
    except exc.OperationalError:
        conn = engine.connect()
        conn.execute("UPDATE user SET 'sidebar_view' = (random_books* :side_random + language_books * :side_lang "
                     "+ series_books * :side_series + category_books * :side_category + hot_books * "
                     ":side_hot + :side_autor + :detail_random)",
                     {'side_random': constants.SIDEBAR_RANDOM, 'side_lang': constants.SIDEBAR_LANGUAGE,
                      'side_series': constants.SIDEBAR_SERIES, 'side_category': constants.SIDEBAR_CATEGORY,
                      'side_hot': constants.SIDEBAR_HOT, 'side_autor': constants.SIDEBAR_AUTHOR,
                      'detail_random': constants.DETAIL_RANDOM})
        session.commit()
    try:
        session.query(exists().where(User.denied_tags)).scalar()
    except exc.OperationalError:  # Database is not compatible, some columns are missing
        conn = engine.connect()
        conn.execute("ALTER TABLE user ADD column `denied_tags` String DEFAULT ''")
        conn.execute("ALTER TABLE user ADD column `allowed_tags` String DEFAULT ''")
        conn.execute("ALTER TABLE user ADD column `denied_column_value` DEFAULT ''")
        conn.execute("ALTER TABLE user ADD column `allowed_column_value` DEFAULT ''")
<<<<<<< HEAD
    try:
        session.query(exists().where(User.series_view)).scalar()
    except exc.OperationalError:
        conn = engine.connect()
        conn.execute("ALTER TABLE user ADD column `series_view` VARCHAR(10) DEFAULT 'list'")

=======
        session.commit()
>>>>>>> ac37483d
    if session.query(User).filter(User.role.op('&')(constants.ROLE_ANONYMOUS) == constants.ROLE_ANONYMOUS).first() \
        is None:
        create_anonymous_user(session)
    try:
        # check if one table with autoincrement is existing (should be user table)
        conn = engine.connect()
        conn.execute("SELECT COUNT(*) FROM sqlite_sequence WHERE name='user'")
    except exc.OperationalError:
        # Create new table user_id and copy contents of table user into it
        conn = engine.connect()
        conn.execute("CREATE TABLE user_id (id INTEGER NOT NULL PRIMARY KEY AUTOINCREMENT,"
                     "nickname VARCHAR(64),"
                     "email VARCHAR(120),"
                     "role SMALLINT,"
                     "password VARCHAR,"
                     "kindle_mail VARCHAR(120),"
                     "locale VARCHAR(2),"
                     "sidebar_view INTEGER,"
                     "default_language VARCHAR(3),"
                     "series_view VARCHAR(10),"
                     "UNIQUE (nickname),"
                     "UNIQUE (email))")
        conn.execute("INSERT INTO user_id(id, nickname, email, role, password, kindle_mail,locale,"
                     "sidebar_view, default_language, series_view) "
                     "SELECT id, nickname, email, role, password, kindle_mail, locale,"
                     "sidebar_view, default_language FROM user")
        # delete old user table and rename new user_id table to user:
        conn.execute("DROP TABLE user")
        conn.execute("ALTER TABLE user_id RENAME TO user")
        session.commit()

    # Remove login capability of user Guest
    conn = engine.connect()
    conn.execute("UPDATE user SET password='' where nickname = 'Guest' and password !=''")
    session.commit()


def clean_database(session):
    # Remove expired remote login tokens
    now = datetime.datetime.now()
    session.query(RemoteAuthToken).filter(now > RemoteAuthToken.expiration).\
        filter(RemoteAuthToken.token_type != 1).delete()
    session.commit()


# Save downloaded books per user in calibre-web's own database
def update_download(book_id, user_id):
    check = session.query(Downloads).filter(Downloads.user_id == user_id).filter(Downloads.book_id == book_id).first()

    if not check:
        new_download = Downloads(user_id=user_id, book_id=book_id)
        session.add(new_download)
        session.commit()


# Delete non exisiting downloaded books in calibre-web's own database
def delete_download(book_id):
    session.query(Downloads).filter(book_id == Downloads.book_id).delete()
    session.commit()

# Generate user Guest (translated text), as anonymous user, no rights
def create_anonymous_user(session):
    user = User()
    user.nickname = "Guest"
    user.email = 'no@email'
    user.role = constants.ROLE_ANONYMOUS
    user.password = ''

    session.add(user)
    try:
        session.commit()
    except Exception:
        session.rollback()


# Generate User admin with admin123 password, and access to everything
def create_admin_user(session):
    user = User()
    user.nickname = "admin"
    user.role = constants.ADMIN_USER_ROLES
    user.sidebar_view = constants.ADMIN_USER_SIDEBAR

    user.password = generate_password_hash(constants.DEFAULT_PASSWORD)

    session.add(user)
    try:
        session.commit()
    except Exception:
        session.rollback()


def init_db(app_db_path):
    # Open session for database connection
    global session

    engine = create_engine(u'sqlite:///{0}'.format(app_db_path), echo=False)

    Session = sessionmaker()
    Session.configure(bind=engine)
    session = Session()

    if os.path.exists(app_db_path):
        Base.metadata.create_all(engine)
        migrate_Database(session)
        clean_database(session)
    else:
        Base.metadata.create_all(engine)
        create_admin_user(session)
        create_anonymous_user(session)


def dispose():
    global session

    old_session = session
    session = None
    if old_session:
        try:
            old_session.close()
        except Exception:
            pass
        if old_session.bind:
            try:
                old_session.bind.dispose()
            except Exception:
                pass<|MERGE_RESOLUTION|>--- conflicted
+++ resolved
@@ -563,16 +563,13 @@
         conn.execute("ALTER TABLE user ADD column `allowed_tags` String DEFAULT ''")
         conn.execute("ALTER TABLE user ADD column `denied_column_value` DEFAULT ''")
         conn.execute("ALTER TABLE user ADD column `allowed_column_value` DEFAULT ''")
-<<<<<<< HEAD
+        session.commit()
     try:
         session.query(exists().where(User.series_view)).scalar()
     except exc.OperationalError:
         conn = engine.connect()
         conn.execute("ALTER TABLE user ADD column `series_view` VARCHAR(10) DEFAULT 'list'")
 
-=======
-        session.commit()
->>>>>>> ac37483d
     if session.query(User).filter(User.role.op('&')(constants.ROLE_ANONYMOUS) == constants.ROLE_ANONYMOUS).first() \
         is None:
         create_anonymous_user(session)
