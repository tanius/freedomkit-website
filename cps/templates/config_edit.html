{% extends "layout.html" %}
{% block body %}
<div class="discover" xmlns:text-indent="http://www.w3.org/1999/xhtml">
  <h2>{{title}}</h2>
  <form role="form" method="POST" autocomplete="off">
<div class="panel-group">
  <div class="panel panel-default">
    <div class="panel-heading">
      <h4 class="panel-title">
        <a class="accordion-toggle" data-toggle="collapse" href="#collapseOne">
          <span class="glyphicon glyphicon-minus"></span>
          {{_('Library Configuration')}}
        </a>
      </h4>
    </div>
    <div id="collapseOne" class="panel-collapse collapse in">
      <div class="panel-body">
    <div class="form-group required">
      <label for="config_calibre_dir">{{_('Location of Calibre Database')}}</label>
      <input type="text" class="form-control" name="config_calibre_dir" id="config_calibre_dir" value="{% if config.config_calibre_dir != None %}{{ config.config_calibre_dir }}{% endif %}" autocomplete="off">
    </div>
    {% if feature_support['gdrive']  %}
    <div class="form-group required">
      <input type="checkbox" id="config_use_google_drive" name="config_use_google_drive" data-control="gdrive_settings" {% if config.config_use_google_drive %}checked{% endif %} >
      <label for="config_use_google_drive">{{_('Use Google Drive?')}}</label>
    </div>
    <div data-related="gdrive_settings">
      {% if gdriveError %}
        <div class="form-group">
          <label>
            {{_('Google Drive config problem')}}: {{ gdriveError }}
          </label>
        </div>
      {% else %}
        {% if show_authenticate_google_drive and g.user.is_authenticated and config.config_use_google_drive %}
          <div class="form-group required">
            <a href="{{ url_for('gdrive.authenticate_google_drive') }}" class="btn btn-primary">{{_('Authenticate Google Drive')}}</a>
          </div>
        {% else %}
            {% if show_authenticate_google_drive and g.user.is_authenticated and not config.config_use_google_drive %}
            <div >{{_('Please hit submit to continue with setup')}}</div>
            {% endif %}
          {% if not g.user.is_authenticated %}
          <div >{{_('Please finish Google Drive setup after login')}}</div>
            {% endif %}
          {% if g.user.is_authenticated %}
            {% if not show_authenticate_google_drive %}
          <div class="form-group required">
            <label for="config_google_drive_folder">{{_('Google Drive Calibre folder')}}</label>
              <select name="config_google_drive_folder" id="config_google_drive_folder" class="form-control">
                {%  for gdrivefolder in gdrivefolders %}
                <option value="{{ gdrivefolder.title }}" {% if gdrivefolder.title == config.config_google_drive_folder %}selected{% endif %}>{{ gdrivefolder.title }}</option>
                {% endfor %}
              </select>
          </div>
          {% if config.config_google_drive_watch_changes_response %}
            <label for="config_google_drive_watch_changes_response">{{_('Metadata Watch Channel ID')}}</label>
            <div class="form-group input-group required">
              <input type="text" class="form-control" name="config_google_drive_watch_changes_response" id="config_google_drive_watch_changes_response" value="{{ config.config_google_drive_watch_changes_response['id'] }} expires on {{ config.config_google_drive_watch_changes_response['expiration'] |  strftime }}" autocomplete="off" disabled="">
              <span class="input-group-btn"><a href="{{ url_for('gdrive.revoke_watch_gdrive') }}" class="btn btn-primary">{{_('Revoke')}}</a></span>
            </div>
          {% else %}
            <a href="{{ url_for('gdrive.watch_gdrive') }}" class="btn btn-primary">Enable watch of metadata.db</a>
          {% endif %}
          {% endif %}
          {% endif %}
        {% endif %}
      {% endif %}
    </div>
    {% endif %}
      </div>
    </div>
  </div>
    {% if show_back_button %}
  <div class="panel panel-default">
    <div class="panel-heading">
      <h4 class="panel-title">
        <a class="accordion-toggle" data-toggle="collapse" href="#collapsetwo">
          <span class="glyphicon glyphicon-plus"></span>
          {{_('Server Configuration')}}
        </a>
      </h4>
    </div>
    <div id="collapsetwo" class="panel-collapse collapse">
      <div class="panel-body">
        <div class="form-group">
          <label for="config_port">{{_('Server Port')}}</label>
          <input type="number" min="1" max="65535" class="form-control" name="config_port" id="config_port" value="{% if config.config_port != None %}{{ config.config_port }}{% endif %}" autocomplete="off" required>
        </div>
        <div class="form-group">
          <label for="config_certfile">{{_('SSL certfile location (leave it empty for non-SSL Servers)')}}</label>
          <input type="text" class="form-control" name="config_certfile" id="config_certfile" value="{% if config.config_certfile != None %}{{ config.config_certfile }}{% endif %}" autocomplete="off">
        </div>
        <div class="form-group">
          <label for="config_keyfile">{{_('SSL Keyfile location (leave it empty for non-SSL Servers)')}}</label>
          <input type="text" class="form-control" name="config_keyfile" id="config_keyfile" value="{% if config.config_keyfile != None %}{{ config.config_keyfile }}{% endif %}" autocomplete="off">
        </div>
        <div class="form-group">
          <label for="config_updatechannel">{{_('Update Channel')}}</label>
            <select name="config_updatechannel" id="config_updatechannel" class="form-control">
                    <option value="0" {% if config.config_updatechannel == 0 %}selected{% endif %}>{{_('Stable')}}</option>
                    <!--option value="1" {% if config.config_updatechannel == 1 %}selected{% endif %}>{{_('Stable (Automatic)')}}</option-->
                    <option value="2" {% if config.config_updatechannel == 2 %}selected{% endif %}>{{_('Nightly')}}</option>
                    <!--option-- value="3" {% if config.config_updatechannel == 3 %}selected{% endif %}>{{_('Nightly (Automatic)')}}</option-->
            </select>
        </div>
      </div>
    </div>
  </div>
  <div class="panel panel-default">
    <div class="panel-heading">
      <h4 class="panel-title">
        <a class="accordion-toggle" data-toggle="collapse" href="#collapsethree">
          <span class="glyphicon glyphicon-plus"></span>
          {{_('Logfile Configuration')}}
        </a>
      </h4>
    </div>
    <div id="collapsethree" class="panel-collapse collapse">
      <div class="panel-body">
        <div class="form-group">
        <label for="config_log_level">{{_('Log Level')}}</label>
            <select name="config_log_level" id="config_log_level" class="form-control">
                    <option value="10" {% if config.config_log_level == 10 %}selected{% endif %}>DEBUG</option>
                    <option value="20" {% if config.config_log_level == 20 or config.config_log_level == None %}selected{% endif %}>INFO</option>
                    <option value="30" {% if config.config_log_level == 30 %}selected{% endif %}>WARNING</option>
                    <option value="40" {% if config.config_log_level == 40 %}selected{% endif %}>ERROR</option>
            </select>
        </div>
        <div class="form-group">
          <label for="config_logfile">{{_('Location and name of logfile (calibre-web.log for no entry)')}}</label>
           <input type="text" class="form-control" name="config_logfile" id="config_logfile" value="{% if config.config_logfile != None %}{{ config.config_logfile }}{% endif %}" autocomplete="off">
        </div>
      <div class="form-group">
          <input type="checkbox" id="config_access_log" name="config_access_log" {% if config.config_access_log %}checked{% endif %}>
          <label for="config_access_log">{{_('Enable Access Log')}}</label>
        </div>
        <div class="form-group">
          <label for="config_access_logfile">{{_('Location and name of access logfile (access.log for no entry)')}}</label>
          <input type="text" class="form-control" name="config_access_logfile" id="config_access_logfile" value="{% if config.config_access_logfile != None %}{{ config.config_access_logfile }}{% endif %}" autocomplete="off">
        </div>
      </div>
    </div>
  </div>
  <div class="panel panel-default">
    <div class="panel-heading">
      <h4 class="panel-title">
        <a class="accordion-toggle" data-toggle="collapse" href="#collapsefive">
          <span class="glyphicon glyphicon-plus"></span>
          {{_('Feature Configuration')}}
        </a>
      </h4>
    </div>
    <div id="collapsefive" class="panel-collapse collapse">
      <div class="panel-body">
    <div class="form-group">
        <input type="checkbox" id="config_uploading" name="config_uploading" {% if config.config_uploading %}checked{% endif %}>
        <label for="config_uploading">{{_('Enable Uploads')}}</label>
    </div>
    <div class="form-group">
        <input type="checkbox" id="config_anonbrowse" name="config_anonbrowse" {% if config.config_anonbrowse %}checked{% endif %}>
        <label for="config_anonbrowse">{{_('Enable Anonymous Browsing')}}</label>
    </div>
    <div class="form-group">
        <input type="checkbox" id="config_public_reg" name="config_public_reg" {% if config.config_public_reg %}checked{% endif %}>
        <label for="config_public_reg">{{_('Enable Public Registration')}}</label>
    </div>
    <div class="form-group">
      <input type="checkbox" id="config_remote_login" name="config_remote_login" {% if config.config_remote_login %}checked{% endif %}>
      <label for="config_remote_login">{{_('Enable Magic Link Remote Login')}}</label>
    </div>
    {% if feature_support['kobo'] %}
    <div class="form-group">
      <input type="checkbox" id="config_kobo_sync" name="config_kobo_sync" data-control="kobo-settings" {% if config.config_kobo_sync %}checked{% endif %}>
      <label for="config_kobo_sync">{{_('Enable Kobo sync')}}</label>
    </div>
    <div data-related="kobo-settings">
      <div class="form-group" style="text-indent:10px;">
        <input type="checkbox" id="config_kobo_proxy" name="config_kobo_proxy"  {% if config.config_kobo_proxy %}checked{% endif %}>
        <label for="config_kobo_proxy">{{_('Proxy unknown requests to Kobo Store')}}</label>
      </div>
    </div>
    {% endif %}
    {% if feature_support['goodreads'] %}
    <div class="form-group">
      <input type="checkbox" id="config_use_goodreads" name="config_use_goodreads" data-control="goodreads-settings" {% if config.config_use_goodreads %}checked{% endif %}>
      <label for="config_use_goodreads">{{_('Use Goodreads')}}</label>
      <a href="https://www.goodreads.com/api/keys" target="_blank" style="margin-left: 5px">{{_('Create an API Key')}}</a>
    </div>
    <div data-related="goodreads-settings">
      <div class="form-group">
        <label for="config_goodreads_api_key">{{_('Goodreads API Key')}}</label>
        <input type="text" class="form-control" id="config_goodreads_api_key" name="config_goodreads_api_key" value="{% if config.config_goodreads_api_key != None %}{{ config.config_goodreads_api_key }}{% endif %}" autocomplete="off">
      </div>
      <div class="form-group">
        <label for="config_goodreads_api_secret">{{_('Goodreads API Secret')}}</label>
        <input type="text" class="form-control" id="config_goodreads_api_secret" name="config_goodreads_api_secret" value="{% if config.config_goodreads_api_secret != None %}{{ config.config_goodreads_api_secret }}{% endif %}" autocomplete="off">
      </div>
    </div>
    {% endif %}
    {% if feature_support['ldap'] or feature_support['oauth'] %}
      <div class="form-group">
        <label for="config_login_type">{{_('Login type')}}</label>
        <select name="config_login_type" id="config_login_type" class="form-control" data-control="login-settings">
           <option value="0" {% if config.config_login_type == 0 %}selected{% endif %}>{{_('Use Standard Authentication')}}</option>
           {% if feature_support['ldap'] %}
           <option value="1" {% if config.config_login_type == 1 %}selected{% endif %}>{{_('Use LDAP Authentication')}}</option>
           {% endif %}
           {% if feature_support['oauth'] %}
           <option value="2" {% if config.config_login_type == 2 %}selected{% endif %}>{{_('Use OAuth')}}</option>
           {% endif %}
        </select>
      </div>
        {% if feature_support['ldap'] %}
      <div data-related="login-settings-1">
        <div class="form-group">
          <label for="config_ldap_provider_url">{{_('LDAP Server Host Name or IP Address')}}</label>
          <input type="text" class="form-control" id="config_ldap_provider_url" name="config_ldap_provider_url" value="{% if config.config_ldap_provider_url != None %}{{ config.config_ldap_provider_url }}{% endif %}" autocomplete="off">
        </div>
        <div class="form-group">
          <label for="config_ldap_port">{{_('LDAP Server Port')}}</label>
          <input type="text" class="form-control" id="config_ldap_port" name="config_ldap_port" value="{% if config.config_ldap_port != None %}{{ config.config_ldap_port }}{% endif %}" autocomplete="off">
        </div>
        <div class="form-group">
          <label for="config_ldap_schema">{{_('LDAP Schema (LDAP or LPAPS)')}}</label>
          <input type="text" class="form-control" id="config_ldap_schema" name="config_ldap_schema" value="{% if config.config_ldap_schema != None %}{{ config.config_ldap_schema }}{% endif %}" autocomplete="off">
        </div>
        <div class="form-group">
          <label for="config_ldap_serv_username">{{_('LDAP Administrator Username')}}</label>
          <input type="text" class="form-control" id="config_ldap_serv_username" name="config_ldap_serv_username" value="{% if config.config_ldap_serv_username != None %}{{ config.config_ldap_serv_username }}{% endif %}" autocomplete="off">
        </div>
        <div class="form-group">
          <label for="config_ldap_serv_password">{{_('LDAP Administrator Password')}}</label>
          <input type="password" class="form-control" id="config_ldap_serv_password" name="config_ldap_serv_password" value="{% if config.config_ldap_serv_password != None %}{{ config.config_ldap_serv_password }}{% endif %}" autocomplete="off">
        </div>
        <div class="form-group">
          <input type="checkbox" id="config_ldap_use_ssl" name="config_ldap_use_ssl" {% if config.config_ldap_use_ssl %}checked{% endif %}>
          <label for="config_ldap_use_ssl">{{_('LDAP Server Enable SSL')}}</label>
        </div>
        <div class="form-group">
          <input type="checkbox" id="config_ldap_use_tls" name="config_ldap_use_tls" {% if config.config_ldap_use_tls %}checked{% endif %}>
          <label for="config_ldap_use_tls">{{_('LDAP Server Enable TLS')}}</label>
        </div>
        <div class="form-group">
          <input type="checkbox" id="config_ldap_require_cert" name="config_ldap_require_cert" data-control="ldap-cert-settings" {% if config.config_ldap_require_cert %}checked{% endif %}>
          <label for="config_ldap_require_cert">{{_('LDAP Server Certificate')}}</label>
        </div>
        <div data-related="ldap-cert-settings">
          <div class="form-group">
            <label for="config_ldap_cert_path">{{_('LDAP SSL Certificate Path')}}</label>
            <input type="text" class="form-control" id="config_ldap_cert_path" name="config_ldap_cert_path" value="{% if config.config_ldap_cert_path != None and config.config_ldap_require_cert !=None %}{{ config.config_ldap_cert_path }}{% endif %}" autocomplete="off">
          </div>
        </div>
        <div class="form-group">
          <label for="config_ldap_dn">{{_('LDAP Distinguished Name (DN)')}}</label>
          <input type="text" class="form-control" id="config_ldap_dn" name="config_ldap_dn" value="{% if config.config_ldap_dn != None %}{{ config.config_ldap_dn }}{% endif %}" autocomplete="off">
        </div>
        <div class="form-group">
          <label for="config_ldap_user_object">{{_('LDAP User Object Filter')}}</label>
          <input type="text" class="form-control" id="config_ldap_user_object" name="config_ldap_user_object" value="{% if config.config_ldap_user_object != None %}{{ config.config_ldap_user_object }}{% endif %}" autocomplete="off">
        </div>
        <div class="form-group">
          <input type="checkbox" id="config_ldap_openldap" name="config_ldap_openldap" {% if config.config_ldap_openldap %}checked{% endif %}>
          <label for="config_ldap_openldap">{{_('LDAP Server is OpenLDAP?')}}</label>
        </div>
      </div>
      {% endif %}
      {% if feature_support['oauth'] %}
        <div data-related="login-settings-2">
          {% for prov in provider %}
          <div class="form-group">
            <a href="{{prov['obtain_link']}}" target="_blank">{{_('Obtain %(provider)s OAuth Credential', provider=prov['provider_name'])}}</a>
          </div>
          <div class="form-group">
            <label for="config_{{ prov['id'] }}_oauth_client_id">{{_('%(provider)s OAuth Client Id', provider=prov['provider_name'])}}</label>
            <input type="text" class="form-control" id="config_{{ prov['id'] }}_oauth_client_id" name="config_{{ prov['id'] }}_oauth_client_id" value="{% if prov['oauth_client_id']%}{{ prov['oauth_client_id'] }}{% endif %}" autocomplete="off">
          </div>
          <div class="form-group">
            <label for="config_{{ prov['id'] }}_oauth_client_secret">{{_('%(provider)s OAuth Client Secret', provider=prov['provider_name'])}}</label>
            <input type="text" class="form-control" id="config_{{ prov['id'] }}_oauth_client_secret" name="config_{{ prov['id'] }}_oauth_client_secret" value="{% if prov['oauth_client_secret']%}{{ prov['oauth_client_secret'] }}{% endif %}" autocomplete="off">
          </div>
        {% endfor %}
        </div>
      {% endif %}
    {% endif %}
        <div class="form-group">
          <input type="checkbox" id="config_allow_reverse_proxy_header_login" name="config_allow_reverse_proxy_header_login" data-control="reverse-proxy-login-settings" {% if config.config_allow_reverse_proxy_header_login %}checked{% endif %}>
          <label for="config_allow_reverse_proxy_header_login">{{_('Allow Reverse Proxy Authentication')}}</label>
        </div>
        <div data-related="reverse-proxy-login-settings">
          <div class="form-group">
            <label for="config_reverse_proxy_login_header_name">{{_('Reverse Proxy Header Name')}}</label>
            <input type="text" class="form-control" id="config_reverse_proxy_login_header_name" name="config_reverse_proxy_login_header_name" value="{% if config.config_reverse_proxy_login_header_name != None %}{{ config.config_reverse_proxy_login_header_name }}{% endif %}" autocomplete="off">
          </div>
        </div>
      </div>
    </div>
  </div>
  <div class="panel panel-default">
    <div class="panel-heading">
      <h4 class="panel-title">
        <a class="accordion-toggle" data-toggle="collapse" href="#collapseeight">
          <span class="glyphicon glyphicon-plus"></span>
           {{_('External binaries')}}
        </a>
      </h4>
    </div>
    <div id="collapseeight" class="panel-collapse collapse">
      <div class="panel-body">
          <div class="form-group">
              <div><input type="radio" name="config_ebookconverter" id="converter0" value="0" {% if config.config_ebookconverter == 0 %}checked{% endif %}>
              <label for="converter0">{{_('No Converter')}}</label></div>
              <div><input type="radio" name="config_ebookconverter" id="converter1" value="1" {% if config.config_ebookconverter == 1 %}checked{% endif %}>
              <label for="converter1">{{_('Use Kindlegen')}}</label></div>
              <div><input type="radio" name="config_ebookconverter" id="converter2" value="2" {% if config.config_ebookconverter == 2 %}checked{% endif %}>
              <label for="converter2">{{_('Use calibre\'s ebook converter')}}</label></div>
          </div>
          <div data-related="calibre">
            <div class="form-group">
                <label for="config_calibre">{{_('E-Book converter settings')}}</label>
                <input type="text" class="form-control" id="config_calibre" name="config_calibre" value="{% if config.config_calibre != None %}{{ config.config_calibre }}{% endif %}" autocomplete="off">
            </div>
            <div class="form-group">
                <label for="config_calibre">{{_('Path to convertertool')}}</label>
                <input type="text" class="form-control" id="config_converterpath" name="config_converterpath" value="{% if config.config_converterpath != None %}{{ config.config_converterpath }}{% endif %}" autocomplete="off">
            </div>
          </div>
          {% if rarfile_support %}
            <div class="form-group">
                <label for="config_rarfile_location">{{_('Location of Unrar binary')}}</label>
                <input type="text" class="form-control" name="config_rarfile_location" id="config_rarfile_location" value="{% if config.config_rarfile_location != None %}{{ config.config_rarfile_location }}{% endif %}" autocomplete="off">
            </div>
          {% endif %}
      </div>
    </div>
  </div>
  {% endif %}
</div>


    <div class="col-sm-12">
<<<<<<< HEAD
    {% if not show_login_button %}
    <button type="submit" name="submit" class="btn btn-default">{{_('Submit')}}</button>
    {% endif %}
=======
    <button type="submit" name="submit" class="btn btn-default">{{_('Save')}}</button>
>>>>>>> 8f518993
    {% if show_back_button %}
      <a href="{{ url_for('admin.admin') }}" class="btn btn-default">{{_('Cancel')}}</a>
    {% endif %}
    {% if show_login_button %}
      <a href="{{ url_for('web.login') }}" name="login" class="btn btn-default">{{_('Login')}}</a>
    {% endif %}
    </div>
  </form>
</div>
{% endblock %}
{% block js %}
<script type="text/javascript">
    $(document).on('change', '#config_use_google_drive', function() {
        $('#config_google_drive_folder').prop('required', $(this).prop('checked'));
    });
    $('.collapse').on('shown.bs.collapse', function(){
        $(this).parent().find(".glyphicon-plus").removeClass("glyphicon-plus").addClass("glyphicon-minus");
    }).on('hidden.bs.collapse', function(){
    $(this).parent().find(".glyphicon-minus").removeClass("glyphicon-minus").addClass("glyphicon-plus");
    });
</script>
{% endblock %}<|MERGE_RESOLUTION|>--- conflicted
+++ resolved
@@ -1,6 +1,6 @@
 {% extends "layout.html" %}
 {% block body %}
-<div class="discover" xmlns:text-indent="http://www.w3.org/1999/xhtml">
+<div class="discover">
   <h2>{{title}}</h2>
   <form role="form" method="POST" autocomplete="off">
 <div class="panel-group">
@@ -339,13 +339,9 @@
 
 
     <div class="col-sm-12">
-<<<<<<< HEAD
     {% if not show_login_button %}
-    <button type="submit" name="submit" class="btn btn-default">{{_('Submit')}}</button>
-    {% endif %}
-=======
     <button type="submit" name="submit" class="btn btn-default">{{_('Save')}}</button>
->>>>>>> 8f518993
+    {% endif %}
     {% if show_back_button %}
       <a href="{{ url_for('admin.admin') }}" class="btn btn-default">{{_('Cancel')}}</a>
     {% endif %}
