@font-face {
  font-family: 'Grand Hotel';
  font-style: normal;
  font-weight: 400;
  src: local('Grand Hotel'), local('GrandHotel-Regular'), url("fonts/GrandHotel-Regular.ttf") format('truetype');
}

body{background:#f2f2f2}body h2{font-weight:normal;color:#444}
body { margin-bottom: 40px;}
a{color: #45b29d}a:hover{color: #444;}
.navigation .nav-head{text-transform:uppercase;color:#999;margin:20px 0}.navigation .nav-head:nth-child(1n+2){border-top:1px solid #ccc;padding-top:20px}
.navigation li a{color:#444;text-decoration:none;display:block;padding:10px}.navigation li a:hover{background:rgba(153,153,153,0.4);border-radius:5px}
.navigation li a span{margin-right:10px}
.navigation .create-shelf{margin:30px 0;font-size:12px;text-align:center}.navigation .create-shelf a{color:#fff;background:#45b29d;padding:10px 20px;border-radius:5px;text-decoration:none}
.container-fluid img{display:block;max-width:100%;height:auto}
.container-fluid .discover{margin-bottom:50px}
.container-fluid .new-books{border-top:1px solid #ccc}.container-fluid .new-books h2{margin:50px 0 0 0}
.container-fluid .book{margin-top:20px}.container-fluid .book .cover{height:225px;position:relative}.container-fluid .book .cover img{border:1px solid #fff;/*border-radius:7px;*/box-sizeing:border-box;height:100%;bottom:0;position:absolute;-webkit-box-shadow: 0 5px 8px -6px #777;-moz-box-shadow: 0 5px 8px -6px #777;box-shadow: 0 5px 8px -6px #777;}
.container-fluid .book .meta{margin-top:10px}.container-fluid .book .meta p{margin:0}
.container-fluid .book .meta .title{font-weight:bold;font-size:15px;color:#444}
.container-fluid .book .meta .author{font-size:12px;color:#999}
.container-fluid .book .meta .rating{margin-top:5px}.rating .glyphicon-star{color:#999}.rating .glyphicon-star.good{color:#45b29d}
.navbar-brand{font-family: 'Grand Hotel', cursive; font-size: 35px; color: #45b29d !important;}
.more-stuff{margin-top: 20px; padding-top: 20px;border-top: 1px solid #ccc}

.more-stuff>li{margin-bottom: 10px;}
.navbar-collapse.in .navbar-nav{margin: 0;}
span.glyphicon.glyphicon-tags {padding-right: 5px;color: #999;vertical-align: text-top;}
.book-meta {padding-bottom: 20px;}
.book-meta .tags a {display: inline;}
.book-meta .identifiers a {display: inline;}
.container-fluid .single .cover img {
    border: 1px solid #fff;
    box-sizeing: border-box;
    -webkit-box-shadow: 0 5px 8px -6px #777;
    -moz-box-shadow: 0 5px 8px -6px #777;
    box-shadow: 0 5px 8px -6px #777;
}
.navbar-default .navbar-toggle .icon-bar {background-color: #000;}
.navbar-default .navbar-toggle {border-color: #000;}
.cover { margin-bottom: 10px;}

.btn-file {position: relative; overflow: hidden;}
.btn-file input[type=file] {position: absolute; top: 0; right: 0; min-width: 100%; min-height: 100%; font-size: 100px; text-align: right; filter: alpha(opacity=0); opacity: 0; outline: none; background: white; cursor: inherit; display: block;}

.btn-toolbar .btn,.discover .btn { margin-bottom: 5px; }
.button-link {color:#fff;}
.btn-primary:hover, .btn-primary:focus, .btn-primary:active, .btn-primary.active, .open .dropdown-toggle.btn-primary{ background-color: #1C5484; }
.btn-primary.disabled, .btn-primary[disabled], fieldset[disabled] .btn-primary, .btn-primary.disabled:hover, .btn-primary[disabled]:hover, fieldset[disabled] .btn-primary:hover, .btn-primary.disabled:focus, .btn-primary[disabled]:focus, fieldset[disabled] .btn-primary:focus, .btn-primary.disabled:active, .btn-primary[disabled]:active, fieldset[disabled] .btn-primary:active, .btn-primary.disabled.active, .btn-primary[disabled].active, fieldset[disabled] .btn-primary.active { background-color: #89B9E2; }
.btn-toolbar>.btn+.btn, .btn-toolbar>.btn-group+.btn, .btn-toolbar>.btn+.btn-group, .btn-toolbar>.btn-group+.btn-group { margin-left:0px; }

.spinner {margin:0 41%;}
.spinner2 {margin:0 41%;}

<<<<<<< HEAD
=======
.block-label {display: block;}
>>>>>>> 4fe1536b
<|MERGE_RESOLUTION|>--- conflicted
+++ resolved
@@ -21,8 +21,7 @@
 .container-fluid .book .meta .author{font-size:12px;color:#999}
 .container-fluid .book .meta .rating{margin-top:5px}.rating .glyphicon-star{color:#999}.rating .glyphicon-star.good{color:#45b29d}
 .navbar-brand{font-family: 'Grand Hotel', cursive; font-size: 35px; color: #45b29d !important;}
-.more-stuff{margin-top: 20px; padding-top: 20px;border-top: 1px solid #ccc}
-
+.more-stuff{margin-top: 20px; padding-top: 20px; border-top: 1px solid #ccc}
 .more-stuff>li{margin-bottom: 10px;}
 .navbar-collapse.in .navbar-nav{margin: 0;}
 span.glyphicon.glyphicon-tags {padding-right: 5px;color: #999;vertical-align: text-top;}
@@ -31,6 +30,7 @@
 .book-meta .identifiers a {display: inline;}
 .container-fluid .single .cover img {
     border: 1px solid #fff;
+    /*border-radius: 7px;*/
     box-sizeing: border-box;
     -webkit-box-shadow: 0 5px 8px -6px #777;
     -moz-box-shadow: 0 5px 8px -6px #777;
@@ -52,7 +52,4 @@
 .spinner {margin:0 41%;}
 .spinner2 {margin:0 41%;}
 
-<<<<<<< HEAD
-=======
-.block-label {display: block;}
->>>>>>> 4fe1536b
+.block-label {display: block;}