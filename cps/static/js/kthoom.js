--- conflicted
+++ resolved
@@ -15,7 +15,7 @@
   * Typed Arrays: http://www.khronos.org/registry/typedarray/specs/latest/#6
 
 */
-/* global screenfull */
+/* global screenfull, bitjs */
 
 if (window.opera) {
     window.console.log = function(str) {
@@ -55,6 +55,7 @@
 };
 
 // global variables
+var unarchiver = null;
 var currentImage = 0;
 var imageFiles = [];
 var imageFilenames = [];
@@ -86,40 +87,6 @@
     }
 };
 
-<<<<<<< HEAD
-var createURLFromArray = function(array, mimeType) {
-    var offset = array.byteOffset, len = array.byteLength;
-    var url;
-    var blob;
-
-    if (mimeType === 'image/xml+svg') {
-        const xmlStr = new TextDecoder('utf-8').decode(array);
-        return 'data:image/svg+xml;UTF-8,' + encodeURIComponent(xmlStr);
-  }
-
-    // TODO: Move all this browser support testing to a common place
-    //     and do it just once.
-
-    // Blob constructor, see http://dev.w3.org/2006/webapi/FileAPI/#dfn-Blob.
-    if (typeof Blob === "function") {
-        blob = new Blob([array], {type: mimeType});
-    } else {
-        throw "Browser support for Blobs is missing.";
-    }
-
-    if (blob.slice) {
-        blob = blob.slice(offset, offset + len, mimeType);
-    } else {
-        throw "Browser support for Blobs is missing.";
-    }
-
-    if ((typeof URL !== "function" && typeof URL !== "object") ||
-      typeof URL.createObjectURL !== "function") {
-        throw "Browser support for Object URLs is missing";
-    }
-
-    return URL.createObjectURL(blob);
-=======
 kthoom.setSettings = function() {
     // Set settings control values
     $.each(settings, function(key, value) {
@@ -129,22 +96,51 @@
             $("input[name=" + key + "]").val([value]);
         }
     });
->>>>>>> b2ba8bce
+};
+
+var createURLFromArray = function(array, mimeType) {
+    var offset = array.byteOffset, len = array.byteLength;
+    var url;
+    var blob;
+
+    if (mimeType === 'image/xml+svg') {
+        const xmlStr = new TextDecoder('utf-8').decode(array);
+        return 'data:image/svg+xml;UTF-8,' + encodeURIComponent(xmlStr);
+  }
+
+    // TODO: Move all this browser support testing to a common place
+    //     and do it just once.
+
+    // Blob constructor, see http://dev.w3.org/2006/webapi/FileAPI/#dfn-Blob.
+    if (typeof Blob === "function") {
+        blob = new Blob([array], {type: mimeType});
+    } else {
+        throw "Browser support for Blobs is missing.";
+    }
+
+    if (blob.slice) {
+        blob = blob.slice(offset, offset + len, mimeType);
+    } else {
+        throw "Browser support for Blobs is missing.";
+    }
+
+    if ((typeof URL !== "function" && typeof URL !== "object") ||
+      typeof URL.createObjectURL !== "function") {
+        throw "Browser support for Object URLs is missing";
+    }
+
+    return URL.createObjectURL(blob);
 };
 
 
 // Stores an image filename and its data: URI.
 kthoom.ImageFile = function(file) {
     this.filename = file.filename;
-<<<<<<< HEAD
     var fileExtension = file.filename.split(".").pop().toLowerCase();
     var mimeType = fileExtension === "png" ? "image/png" :
         (fileExtension === "jpg" || fileExtension === "jpeg") ? "image/jpeg" :
             fileExtension === "gif" ? "image/gif" : fileExtension == 'svg' ? 'image/xml+svg' : undefined;
     this.dataURI = createURLFromArray(file.fileData, mimeType);
-=======
-    this.dataURI = file.fileData;
->>>>>>> b2ba8bce
     this.data = file;
 };
 
@@ -156,34 +152,60 @@
         updatePage();
     });
 };
+
 function loadFromArrayBuffer(ab) {
-    var f = [];
-
-    f.fileData = ab.content;
-    f.filename = ab.name;
-    // add any new pages based on the filename
-    if (imageFilenames.indexOf(f.filename) === -1) {
-        imageFilenames.push(f.filename);
-        imageFiles.push(new kthoom.ImageFile(f));
-
-        // add thumbnails to the TOC list
-        $("#thumbnails").append(
-            "<li>" +
-                "<a data-page='" + imageFiles.length + "'>" +
-                    "<img src='" + imageFiles[imageFiles.length - 1].dataURI + "'/>" +
-                    "<span>" + imageFiles.length + "</span>" +
-                "</a>" +
-            "</li>"
-        );
-    }
-    var percentage = ((ab.page + 1) / (ab.last + 1)) * 100;
-    updateProgress(percentage);
-
-    totalImages = ab.last + 1;
-
-    // display first page if we haven't yet
-    if (imageFiles.length === currentImage + 1) {
-        updatePage();
+    var start = (new Date).getTime();
+    var h = new Uint8Array(ab, 0, 10);
+    var pathToBitJS = "../../static/js/";
+    if (h[0] === 0x52 && h[1] === 0x61 && h[2] === 0x72 && h[3] === 0x21) { //Rar!
+        unarchiver = new bitjs.archive.Unrarrer(ab, pathToBitJS);
+    } else if (h[0] === 80 && h[1] === 75) { //PK (Zip)
+        unarchiver = new bitjs.archive.Unzipper(ab, pathToBitJS);
+    } else { // Try with tar
+        unarchiver = new bitjs.archive.Untarrer(ab, pathToBitJS);
+    }
+    // Listen for UnarchiveEvents.
+    if (unarchiver) {
+        unarchiver.addEventListener(bitjs.archive.UnarchiveEvent.Type.PROGRESS,
+            function(e) {
+                var percentage = e.currentBytesUnarchived / e.totalUncompressedBytesInArchive;
+                totalImages = e.totalFilesInArchive;
+                updateProgress(percentage *100);
+                lastCompletion = percentage * 100;
+            });
+        unarchiver.addEventListener(bitjs.archive.UnarchiveEvent.Type.EXTRACT,
+            function(e) {
+            // convert DecompressedFile into a bunch of ImageFiles
+                if (e.unarchivedFile) {
+                    var f = e.unarchivedFile;
+                    // add any new pages based on the filename
+                    if (imageFilenames.indexOf(f.filename) === -1) {
+                        imageFilenames.push(f.filename);
+                        imageFiles.push(new kthoom.ImageFile(f));
+        				// add thumbnails to the TOC list
+        				$("#thumbnails").append(
+            				"<li>" +
+                				"<a data-page='" + imageFiles.length + "'>" +
+                    				"<img src='" + imageFiles[imageFiles.length - 1].dataURI + "'/>" +
+                    				"<span>" + imageFiles.length + "</span>" +
+                				"</a>" +
+            				"</li>"
+        				);
+                    }
+                }
+                // display first page if we haven't yet
+                if (imageFiles.length === currentImage + 1) {
+                    updatePage(lastCompletion);
+                }
+            });
+        unarchiver.addEventListener(bitjs.archive.UnarchiveEvent.Type.FINISH,
+            function() {
+                var diff = ((new Date).getTime() - start) / 1000;
+                console.log("Unarchiving done in " + diff + "s");
+            });
+        unarchiver.start();
+    } else {
+        alert("Some error");
     }
 }
 
@@ -467,7 +489,7 @@
     }
 }
 
-function ImageLoadCallback() {
+/*function ImageLoadCallback() {
     var jso = this.response;
     // Unable to decompress file, or no response from server
     if (jso === null) {
@@ -486,13 +508,20 @@
 
         loadFromArrayBuffer(jso);
     }
-}
-function init(fileid) {
+}*/
+function init(filename) {
     var request = new XMLHttpRequest();
-    request.open("GET", fileid);
-    request.responseType = "json";
-    request.fileid = fileid.substring(0, fileid.length - 2);
-    request.addEventListener("load", ImageLoadCallback);
+    request.open("GET", filename);
+    request.responseType = "arraybuffer";
+    request.setRequestHeader("X-Test", "test1");
+    request.setRequestHeader("X-Test", "test2");
+    request.addEventListener("load", function(event) {
+        if (request.status >= 200 && request.status < 300) {
+            loadFromArrayBuffer(request.response);
+        } else {
+            console.warn(request.statusText, request.responseText);
+        }
+    });
     request.send();
     initProgressClick();
     document.body.className += /AppleWebKit/.test(navigator.userAgent) ? " webkit" : "";
@@ -602,4 +631,4 @@
             showNextPage();
         }
     });
-}+}
